--- conflicted
+++ resolved
@@ -19,11 +19,7 @@
   "x/ibc-rs",
   "x/bank",
   "x/auth",
-<<<<<<< HEAD
   # "x/staking",
-=======
-  #  "x/staking",
->>>>>>> 5db8c99d
 
   # new unsorted
 ]
