--- conflicted
+++ resolved
@@ -3,11 +3,7 @@
 use database::{prefix::PrefixDB, Database};
 
 use crate::{
-<<<<<<< HEAD
     bank::kv::application::ApplicationKVBank, build_prefixed_stores, hash::StoreInfo, StoreKey,
-=======
-    bank::kv::application::ApplicationKVBank, error::MultiStoreError, hash::StoreInfo, StoreKey,
->>>>>>> 8066eece
 };
 
 use super::*;
@@ -28,36 +24,19 @@
 }
 
 impl<DB: Database, SK: StoreKey> MultiBank<DB, SK, ApplicationStore<DB, SK>> {
-<<<<<<< HEAD
-    pub fn new(db: Arc<DB>) -> Self {
-=======
-    pub fn new(db: DB) -> Result<Self, MultiStoreError<SK>> {
-        let db = Arc::new(db);
-
->>>>>>> 8066eece
+    pub fn new(db: Arc<DB>) -> Result<Self, MultiStoreError<SK>> {
         let mut store_infos = Vec::new();
         let mut head_version = 0;
 
-<<<<<<< HEAD
         let stores = build_prefixed_stores::<_, SK>(db)
             .into_iter()
             .map(|(store_key, store)| {
                 let kv_store =
                     ApplicationKVBank::new(store, None, Some(store_key.name().to_owned()))
-                        .expect("Can't build KVBank");
-=======
-        for store in SK::iter() {
-            let prefix = store.name().as_bytes().to_vec(); // TODO:NOW check that store names are not prefixes
-            let kv_store = ApplicationKVBank::new(
-                PrefixDB::new(Arc::clone(&db), prefix),
-                None,
-                Some(store.name().to_owned()),
-            )
-            .map_err(|err| MultiStoreError {
-                sk: store.clone(),
-                err,
-            })?;
->>>>>>> 8066eece
+                        .map_err(|err| MultiStoreError {
+                            sk: store.clone(),
+                            err,
+                        })?;
 
                 let store_info = StoreInfo {
                     name: store_key.name().into(),
