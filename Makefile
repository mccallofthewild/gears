--- conflicted
+++ resolved
@@ -8,11 +8,7 @@
 	cargo run -- run --min-gas-prices 0uatom
 
 test:
-<<<<<<< HEAD
-	cargo test --features=macros_test
-=======
-	cargo test --features=it
->>>>>>> 7e4b5d07
+	cargo test --features=macros_test,it
 
 install:
 # "cargo install --path" ignores the lockfile, so we need to use "--locked" to ensure we use the same versions as in the lockfile
