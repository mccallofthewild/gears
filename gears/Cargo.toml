--- conflicted
+++ resolved
@@ -89,11 +89,7 @@
 trybuild = "1.0.99"
 
 [features]
-<<<<<<< HEAD
-default = ["cli", "xmods"] 
-=======
 default = ["cli", "xmods"]
->>>>>>> 48e11a30
 xmods = []
 governance = []
 utils = ["dep:run_script", "dep:assert_fs", "dep:dircpy", "dep:rand"]
