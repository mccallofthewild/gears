[package]
edition = "2021"
name = "gears"
version = "0.1.0"

[lints]
workspace = true

[dependencies]

<<<<<<< HEAD

#newtypesproto-messages = { path = "../proto-messages" }
keyring = { path = "../keyring" }
database = { path = "../database" }
store_crate = { path = "../store", package = "store" }
trees = { path = "../trees" }
tendermint = { path = "../tendermint" }
core-types = { path = "../core-types" }
secp256k1 = { workspace = true, features = ["hashes"] }
=======
#newtypes
# vec1 = "1.12.0"
secp256k1 = { workspace = true, features = ["hashes"]}
>>>>>>> 51cab675
bytes = { workspace = true }
url = { workspace = true }
nutype = { workspace = true, features = ["serde"] }
num-format = { workspace = true, features = ["with-num-bigint"] }
num-bigint = { workspace = true }
cosmwasm-std = "2.0.0"

#utils
anyhow = { workspace = true }
thiserror = { workspace = true }
tracing = { workspace = true }
tracing-subscriber = { workspace = true }
integer-encoding = { workspace = true }
sha2 = { workspace = true }
regex = { workspace = true }

#serialization
prost = { workspace = true }
bech32 = { workspace = true }
hex = { workspace = true }
serde = { workspace = true, default-features = false }
serde-aux = { workspace = true }
serde_json = { workspace = true }
serde_with = { workspace = true }
toml = { workspace = true }
ciborium = { workspace = true }

#other
dirs = { workspace = true }
bip32 = { workspace = true }
handlebars = { workspace = true }
human-panic = "1.1.4"
strum = { workspace = true }
text_io = "0.1.12"
tokio = { workspace = true, features = ["rt", "rt-multi-thread"] }
derive_builder = { workspace = true }
ledger-cosmos = { git = "https://github.com/rumos-io/ledger-cosmos-rs" }

# networking
axum = { workspace = true }
tower-http = { workspace = true, features = ["cors"] }

#cli
clap = { workspace = true, optional = true }
clap_complete = { workspace = true, optional = true }

# crypto
k256 = { workspace = true, features = ["ecdsa", "ecdsa-core", "pkcs8", "pem"] }
pkcs8 = { workspace = true, features = ["pem", "alloc", "std", "encryption"] }
ripemd = { workspace = true }
data-encoding = { workspace = true }

# test utils
run_script = { workspace = true, optional = true }
assert_fs = { workspace = true, optional = true }
dircpy = { workspace = true, optional = true }

[dev-dependencies]

[features]
default = ["cli", "export", "xmods"]
export = []
xmods = []
utils = ["dep:run_script", "dep:assert_fs", "dep:dircpy"]
cli = ["dep:clap", "dep:clap_complete"]<|MERGE_RESOLUTION|>--- conflicted
+++ resolved
@@ -8,9 +8,9 @@
 
 [dependencies]
 
-<<<<<<< HEAD
 
-#newtypesproto-messages = { path = "../proto-messages" }
+#newtypes
+# vec1 = "1.12.0"
 keyring = { path = "../keyring" }
 database = { path = "../database" }
 store_crate = { path = "../store", package = "store" }
@@ -18,11 +18,6 @@
 tendermint = { path = "../tendermint" }
 core-types = { path = "../core-types" }
 secp256k1 = { workspace = true, features = ["hashes"] }
-=======
-#newtypes
-# vec1 = "1.12.0"
-secp256k1 = { workspace = true, features = ["hashes"]}
->>>>>>> 51cab675
 bytes = { workspace = true }
 url = { workspace = true }
 nutype = { workspace = true, features = ["serde"] }
