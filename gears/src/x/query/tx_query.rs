use crate::{
    application::handlers::client::QueryHandler,
    baseapp::{Query, QueryResponse},
    cli::query_txs::{TxQueryCli, TxQueryType, TxsQueryCli},
    core::{errors::CoreError, Protobuf},
<<<<<<< HEAD
=======
    rest::tendermint_events_handler::StrEventsHandler,
    tendermint::{
        informal::Hash,
        rpc::{
            client::{Client, HttpClient},
            response::{
                block::Response as BlockResponse,
                tx::{search::Response as SearchResponse, Response as CosmosTxResponse},
            },
        },
        types::proto::block::Height,
    },
>>>>>>> 37fa2c12
    types::{
        response::{tx::TxResponse, tx_event::SearchTxsResult},
        tx::TxMessage,
    },
    x::query::types::{
        QueryGetTxRequest, QueryGetTxsEventRequest, QueryTxResponse, QueryTxsResponse,
    },
};
use anyhow::anyhow;
use serde::{Deserialize, Serialize};
use std::{collections::HashMap, marker::PhantomData, str::FromStr};
use tendermint::{
    informal::Hash,
    rpc::{
        client::{Client, HttpClient},
        response::{
            block::Response as BlockResponse,
            tx::{search::Response as SearchResponse, Response as CosmosTxResponse},
        },
    },
    types::proto::block::Height,
};

#[derive(Clone, PartialEq)]
pub enum TxQuery {
    Tx(QueryGetTxRequest),
    Txs(QueryGetTxsEventRequest),
}

impl Query for TxQuery {
    fn query_url(&self) -> &'static str {
        match self {
            TxQuery::Tx(req) => req.query_url(),
            TxQuery::Txs(req) => req.query_url(),
        }
    }

    fn into_bytes(self) -> Vec<u8> {
        match self {
            TxQuery::Tx(req) => req.into_bytes(),
            TxQuery::Txs(req) => req.into_bytes(),
        }
    }
}

#[derive(Debug, Clone, Serialize, Deserialize, PartialEq)]
#[serde(untagged)]
pub enum TxQueryResponse<M: TxMessage> {
    Tx(QueryTxResponse<M>),
    Txs(QueryTxsResponse<M>),
}

impl<M: TxMessage> QueryResponse for TxQueryResponse<M> {
    fn into_bytes(self) -> Vec<u8> {
        match self {
            TxQueryResponse::Tx(msg) => msg.encode_vec(),
            TxQueryResponse::Txs(msg) => msg.encode_vec(),
        }
    }
}

#[derive(Debug, Clone)]
pub struct TxQueryHandler<M: TxMessage> {
    msgs_type: PhantomData<M>,
}

impl<M: TxMessage> TxQueryHandler<M> {
    /// Constructor allows to handle tx messages received by query calls.
    #[allow(clippy::new_without_default)]
    pub fn new() -> TxQueryHandler<M> {
        TxQueryHandler {
            msgs_type: PhantomData,
        }
    }
}

impl<M: TxMessage> QueryHandler for TxQueryHandler<M> {
    type QueryRequest = TxQuery;

    type QueryCommands = TxQueryCli;

    type QueryResponse = TxQueryResponse<M>;

    fn prepare_query_request(
        &self,
        command: &Self::QueryCommands,
    ) -> anyhow::Result<Self::QueryRequest> {
        let TxQueryCli { hash, query_type } = command;
        let res = match query_type {
            TxQueryType::Hash => Self::QueryRequest::Tx(QueryGetTxRequest {
                hash: Hash::from_str(hash)?,
            }),
            TxQueryType::Signature => {
                let events = if hash.is_empty() {
                    return Err(anyhow!(
                        "Signatures list is empty. Please, provide at least one signature."
                    ));
                } else {
                    hash.split(',')
                        .map(|sig| format!("tx.signature='{sig}'"))
                        .collect()
                };
                Self::QueryRequest::Txs(QueryGetTxsEventRequest {
                    events,
                    order_by: "asc".to_string(),
                    // default page
                    // TODO: may be part of gears constants
                    page: 1,
                    // default limit
                    // TODO: may be part of gears constants
                    limit: 100,
                })
            }
            TxQueryType::AccSeq => {
                let events = if hash.is_empty() {
                    return Err(anyhow!(
                        "Account sequence is not set. Please, provide correct value."
                    ));
                } else {
                    vec![format!("tx.acc_seq='{hash}'")]
                };
                Self::QueryRequest::Txs(QueryGetTxsEventRequest {
                    events,
                    order_by: "asc".to_string(),
                    page: 1,
                    limit: 100,
                })
            }
        };
        Ok(res)
    }

    fn execute_query_request(
        &self,
        query: Self::QueryRequest,
        node: url::Url,
        _height: Option<tendermint::types::proto::block::Height>,
    ) -> anyhow::Result<Vec<u8>> {
        let client = HttpClient::new(node.as_str())?;
        let runtime = tokio::runtime::Runtime::new().expect("failed to create tokio runtime");

        match query {
            Self::QueryRequest::Tx(req) => {
                let res: anyhow::Result<(CosmosTxResponse, BlockResponse)> =
                    runtime.block_on(async {
                        let tx_res = client.tx(req.hash, true).await?;
                        let block_res = client.block(tx_res.height).await?;
                        Ok((tx_res, block_res))
                    });
                let (tx_res, block_res) = res?;

                let res = make_tx_response::<M>(tx_res, block_res)?;
                Ok(res.encode_vec())
            }
            Self::QueryRequest::Txs(req) => query_txs_by_event::<M>(client, runtime, &req),
        }
    }

    fn handle_raw_response(
        &self,
        query_bytes: Vec<u8>,
        command: &Self::QueryCommands,
    ) -> anyhow::Result<Self::QueryResponse> {
        let TxQueryCli { query_type, .. } = command;
        match &query_type {
            TxQueryType::Hash => {
                let tx: TxResponse<M> = TxResponse::decode_vec(&query_bytes)?;
                Ok(Self::QueryResponse::Tx(QueryTxResponse { tx }))
            }
            _ => {
                let txs: SearchTxsResult<M> = SearchTxsResult::decode_vec(&query_bytes)?;

                if txs.txs.is_empty() {
                    return Err(anyhow!("found no txs matching given parameters"));
                }
                if txs.txs.len() > 1 {
                    return Err(anyhow!(
                        "found {} txs matching given parameters",
                        txs.txs.len()
                    ));
                }
                Ok(Self::QueryResponse::Txs(QueryTxsResponse { txs }))
            }
        }
    }
}

#[derive(Debug, Clone)]
pub struct TxsQueryHandler<M: TxMessage> {
    msgs_type: PhantomData<M>,
}

impl<M: TxMessage> TxsQueryHandler<M> {
    /// Constructor allows to handle tx messages received by query calls.
    #[allow(clippy::new_without_default)]
    pub fn new() -> TxsQueryHandler<M> {
        TxsQueryHandler {
            msgs_type: PhantomData,
        }
    }
}

impl<M: TxMessage> QueryHandler for TxsQueryHandler<M> {
    type QueryRequest = QueryGetTxsEventRequest;

    type QueryCommands = TxsQueryCli;

    type QueryResponse = TxQueryResponse<M>;

    fn prepare_query_request(
        &self,
        command: &Self::QueryCommands,
    ) -> anyhow::Result<Self::QueryRequest> {
        let TxsQueryCli {
            events,
            page,
            limit,
        } = command;

        Ok(QueryGetTxsEventRequest {
            events: StrEventsHandler::new(events).try_parse_tendermint_events_vec()?,
            order_by: "asc".to_string(),
            page: *page,
            limit: *limit,
        })
    }

    fn execute_query_request(
        &self,
        query: Self::QueryRequest,
        node: url::Url,
        _height: Option<tendermint::types::proto::block::Height>,
    ) -> anyhow::Result<Vec<u8>> {
        let client = HttpClient::new(node.as_str())?;
        let runtime = tokio::runtime::Runtime::new().expect("failed to create tokio runtime");
        query_txs_by_event::<M>(client, runtime, &query)
    }

    fn handle_raw_response(
        &self,
        query_bytes: Vec<u8>,
        _command: &Self::QueryCommands,
    ) -> anyhow::Result<Self::QueryResponse> {
        let txs: SearchTxsResult<M> = SearchTxsResult::decode_vec(&query_bytes)?;

        if txs.txs.is_empty() {
            return Err(anyhow!("found no txs matching given parameters"));
        }
        Ok(Self::QueryResponse::Txs(QueryTxsResponse { txs }))
    }
}

fn query_txs_by_event<M: TxMessage>(
    client: HttpClient,
    runtime: tokio::runtime::Runtime,
    req: &QueryGetTxsEventRequest,
) -> anyhow::Result<Vec<u8>> {
    let query_str_events = req.events.join(" AND ");
    let query = tendermint::rpc::query::Query::from_str(&query_str_events)?;
    let res: anyhow::Result<(SearchResponse, HashMap<Height, BlockResponse>)> =
        runtime.block_on(async {
            let txs = client
                .tx_search(
                    query,
                    true,
                    req.page,
                    req.limit.try_into().unwrap_or(u8::MAX),
                    tendermint::rpc::Order::from_str(&req.order_by)?,
                )
                .await?;
            let mut blocks: HashMap<Height, BlockResponse> = HashMap::with_capacity(txs.txs.len());
            for tx in &txs.txs {
                blocks.insert(tx.height, client.block(tx.height).await?);
            }

            Ok((txs, blocks))
        });
    let (search_res, blocks_res) = res?;
    let mut tx_responses = vec![];
    for cosmos_tx in &search_res.txs {
        tx_responses.push(make_tx_response::<M>(
            cosmos_tx.clone(),
            blocks_res
                .get(&cosmos_tx.height)
                .expect("map contains only heights from txs")
                .clone(),
        )?);
    }

    let count = search_res
        .txs
        .len()
        .try_into()
        .map_err(|e| anyhow!("{e}"))?;

    let res = SearchTxsResult {
        total_count: search_res.total_count as u64,
        count,
        page_number: req.page as u64,
        // sdk uses conversion to f64
        page_total: (search_res.total_count as f64 / req.limit as f64).ceil() as u64,
        limit: req.limit as u64,
        txs: tx_responses,
    };
    Ok(res.encode_vec())
}

fn make_tx_response<M: TxMessage>(
    tx_response: CosmosTxResponse,
    block_response: BlockResponse,
) -> Result<TxResponse<M>, CoreError> {
    TxResponse::new_from_tx_response_and_string_time(
        tx_response,
        block_response.block.header.time.to_string(),
    )
}<|MERGE_RESOLUTION|>--- conflicted
+++ resolved
@@ -3,8 +3,6 @@
     baseapp::{Query, QueryResponse},
     cli::query_txs::{TxQueryCli, TxQueryType, TxsQueryCli},
     core::{errors::CoreError, Protobuf},
-<<<<<<< HEAD
-=======
     rest::tendermint_events_handler::StrEventsHandler,
     tendermint::{
         informal::Hash,
@@ -17,7 +15,6 @@
         },
         types::proto::block::Height,
     },
->>>>>>> 37fa2c12
     types::{
         response::{tx::TxResponse, tx_event::SearchTxsResult},
         tx::TxMessage,
