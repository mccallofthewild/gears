--- conflicted
+++ resolved
@@ -5,6 +5,8 @@
 use store_crate::{types::multi::MultiBank, ApplicationStore};
 use tendermint::types::proto::event::Event;
 
+use self::sealed::Sealed;
+use super::{options::NodeOptions, params::ConsensusParams};
 use crate::{
     application::handlers::node::ABCIHandler,
     baseapp::errors::RunTxError,
@@ -19,17 +21,7 @@
     },
 };
 
-use self::sealed::Sealed;
-
-<<<<<<< HEAD
-use super::params::ConsensusParams;
-
-pub trait ExecutionMode<DB, SK: StoreKey>: Sealed {
-=======
-use super::options::NodeOptions;
-
 pub trait ExecutionMode<DB, AH: ABCIHandler>: Sealed {
->>>>>>> c9ce3b48
     fn build_ctx(
         &mut self,
         height: u64,
