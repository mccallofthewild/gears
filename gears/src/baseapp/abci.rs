--- conflicted
+++ resolved
@@ -60,17 +60,10 @@
 
         let mut multi_store = self.multi_store.write().expect(POISONED_LOCK);
 
-<<<<<<< HEAD
         if let Some(params) = request.consensus_params.clone() {
             self.baseapp_params_keeper
                 .set_consensus_params(&mut MultiStoreMut::from(&mut *multi_store), params);
         }
-=======
-        self.baseapp_params_keeper.set_consensus_params(
-            &mut multi_store.as_mutable(),
-            request.consensus_params.clone(),
-        );
->>>>>>> dbcd7fac
 
         //TODO: handle request height > 1 as is done in SDK
 
