use super::BaseApp;
use crate::application::ApplicationInfo;
use crate::baseapp::RunTxInfo;
use crate::error::{AppError, POISONED_LOCK};
use crate::params::ParamsSubspaceKey;
use crate::types::context::block::BlockContext;
use crate::types::gas::Gas;
use crate::{application::handlers::node::ABCIHandler, types::context::init::InitContext};
use bytes::Bytes;
use std::str::FromStr;
use tendermint::{
    application::ABCIApplication,
    types::{
        chain_id::ChainId,
        request::{
            begin_block::RequestBeginBlock,
            check_tx::RequestCheckTx,
            deliver_tx::RequestDeliverTx,
            echo::RequestEcho,
            end_block::RequestEndBlock,
            info::RequestInfo,
            init_chain::RequestInitChain,
            query::RequestQuery,
            snapshot::{RequestApplySnapshotChunk, RequestLoadSnapshotChunk, RequestOfferSnapshot},
        },
        response::{
            begin_block::ResponseBeginBlock,
            check_tx::ResponseCheckTx,
            deliver_tx::ResponseDeliverTx,
            echo::ResponseEcho,
            end_block::ResponseEndBlock,
            info::ResponseInfo,
            init_chain::ResponseInitChain,
            query::ResponseQuery,
            snapshot::{
                ResponseApplySnapshotChunk, ResponseListSnapshots, ResponseLoadSnapshotChunk,
                ResponseOfferSnapshot,
            },
            ResponseCommit, ResponseFlush,
        },
    },
};
use tracing::{debug, error, info};

impl<PSK: ParamsSubspaceKey, H: ABCIHandler, AI: ApplicationInfo> ABCIApplication
    for BaseApp<PSK, H, AI>
{
    fn init_chain(&self, request: RequestInitChain) -> ResponseInitChain {
        info!("Got init chain request");

        let mut multi_store = self.multi_store.write().expect(POISONED_LOCK);

        //TODO: handle request height > 1 as is done in SDK

        let chain_id = ChainId::from_str(&request.chain_id).unwrap_or_else(|_| {
            error!("Invalid chain id provided by Tendermint.\nTerminating process\n");
            std::process::exit(1)
        });

        let mut ctx = InitContext::new(&mut multi_store, self.block_height(), chain_id);

        self.baseapp_params_keeper
            .set_consensus_params(&mut ctx, request.consensus_params.clone());

        let genesis: H::Genesis = String::from_utf8(request.app_state_bytes.into())
            .map_err(|e| AppError::Genesis(e.to_string()))
            .and_then(|s| serde_json::from_str(&s).map_err(|e| AppError::Genesis(e.to_string())))
            .unwrap_or_else(|e| {
                error!(
                    "Invalid genesis provided by Tendermint.\n{}\nTerminating process",
                    e.to_string()
                );
                std::process::exit(1)
            });

<<<<<<< HEAD
        let mut ctx = InitContext::new(
            &mut *multi_store,
            self.block_height(),
            request.time,
            chain_id.clone(),
        );

=======
>>>>>>> c9ce3b48
        self.abci_handler.init_genesis(&mut ctx, genesis.clone());

        ResponseInitChain {
            consensus_params: Some(request.consensus_params),
            validators: request.validators,
            app_hash: "hash_goes_here".into(), //TODO: set app hash
        }
    }

    fn info(&self, request: RequestInfo) -> ResponseInfo {
        info!(
            "Got info request. Tendermint version: {}; Block version: {}; P2P version: {}",
            request.version, request.block_version, request.p2p_version
        );

        ResponseInfo {
            data: AI::APP_NAME.to_owned(),
            version: AI::APP_VERSION.to_owned(),
            app_version: 1,
            last_block_height: self
                .block_height()
                .try_into()
                .expect("can't believe we made it this far"),
            last_block_app_hash: self.get_last_commit_hash().to_vec().into(),
        }
    }

    fn query(&self, request: RequestQuery) -> ResponseQuery {
        info!("Got query request to: {}", request.path);

        match self.run_query(&request) {
            Ok(res) => ResponseQuery {
                code: 0,
                log: "exists".to_string(),
                info: "".to_string(),
                index: 0,
                key: request.data,
                value: res,
                proof_ops: None,
                height: self
                    .block_height()
                    .try_into()
                    .expect("can't believe we made it this far"),
                codespace: "".to_string(),
            },
            Err(e) => ResponseQuery {
                code: 1,
                log: e.to_string(),
                info: "".to_string(),
                index: 0,
                key: request.data,
                value: Default::default(),
                proof_ops: None,
                height: 0,
                codespace: "".to_string(),
            },
        }
    }

    fn check_tx(&self, RequestCheckTx { tx, r#type }: RequestCheckTx) -> ResponseCheckTx {
        info!("Got check tx request");

        let mut state = self.state.write().expect(POISONED_LOCK);

        let result = match r#type {
            0 | 1 => self.run_tx(tx.clone(), &mut state.check_mode), // TODO: ReCheckTxMode
            _ => panic!("unknown Request CheckTx type: {}", r#type),
        };

        match result {
            Ok(RunTxInfo {
                events,
                gas_wanted,
                gas_used,
            }) => {
                debug!("{:?}", events);
                ResponseCheckTx {
                    code: 0,
                    data: Default::default(),
                    log: "".to_string(),
                    info: "".to_string(),
                    gas_wanted: gas_wanted.into(),
                    gas_used: gas_used.into(),
                    events,
                    codespace: "".to_string(),
                    mempool_error: "".to_string(),
                    priority: 0,
                    sender: "".to_string(),
                }
            }
            Err(e) => {
                error!("check err: {e}");
                ResponseCheckTx {
                    code: 1,
                    data: Default::default(),
                    log: e.to_string(),
                    info: "".to_string(),
                    gas_wanted: 1,
                    gas_used: 0,
                    events: vec![],
                    codespace: "".to_string(),
                    mempool_error: "".to_string(),
                    priority: 0,
                    sender: "".to_string(),
                }
            }
        }
    }

    fn deliver_tx(&self, RequestDeliverTx { tx }: RequestDeliverTx) -> ResponseDeliverTx {
        info!("Got deliver tx request");

        let mut state = self.state.write().expect(POISONED_LOCK);

        let result = self.run_tx(tx.clone(), &mut state.deliver_mode);

        match result {
            Ok(RunTxInfo {
                events,
                gas_wanted,
                gas_used,
            }) => ResponseDeliverTx {
                code: 0,
                data: Default::default(),
                log: "".to_string(),
                info: "".to_string(),
                gas_wanted: gas_wanted.into(),
                gas_used: gas_used.into(),
                events: events.into_iter().collect(),
                codespace: "".to_string(),
            },
            Err(e) => {
                info!("Failed to process tx: {}", e);
                ResponseDeliverTx {
                    code: e.code(),
                    data: Bytes::new(),
                    log: e.to_string(),
                    info: "".to_string(),
                    gas_wanted: 0,
                    gas_used: 0,
                    events: vec![],
                    codespace: "".to_string(),
                }
            }
        }
    }

    fn commit(&self) -> ResponseCommit {
        info!("Got commit request");

        let height = self.block_height();

        let hash = self.multi_store.write().expect(POISONED_LOCK).commit();

        info!(
            "Committed state, block height: {} app hash: {}",
            height,
            hex::encode(hash)
        );

        self.state.write().expect(POISONED_LOCK).cache_clear();

        ResponseCommit {
            data: hash.to_vec().into(),
            retain_height: (height - 1)
                .try_into()
                .expect("can't believe we made it this far"),
        }
    }

    fn echo(&self, request: RequestEcho) -> ResponseEcho {
        info!("Got echo request");
        ResponseEcho {
            message: request.message,
        }
    }

    fn begin_block(&self, request: RequestBeginBlock) -> ResponseBeginBlock {
        info!("Got begin block request");

        self.block_height_increment();

        let header: tendermint::types::proto::header::RawHeader = request
            .header
            .clone()
            .expect("tendermint will never send nothing to the app")
            .try_into()
            .expect("tendermint will send a valid Header struct");

        self.set_block_header(header.clone());

        let mut multi_store = self.multi_store.write().expect(POISONED_LOCK);
        let mut state = self.state.write().expect(POISONED_LOCK);

        let mut ctx = BlockContext::new(
            &mut multi_store,
            self.block_height(),
            header.try_into().expect("Invalid request"),
        );

        {
            let max_gas = self
                .baseapp_params_keeper
                .block_params(&mut ctx)
                .map(|e| e.max_gas)
                .unwrap_or_default(); // This is how cosmos handles it  https://github.com/cosmos/cosmos-sdk/blob/d3f09c222243bb3da3464969f0366330dcb977a8/baseapp/baseapp.go#L497

            state.replace_meter(Gas::from(max_gas))
        }

        self.abci_handler.begin_block(&mut ctx, request);

        let events = ctx.events;

        state.cache_update(&mut multi_store);

        ResponseBeginBlock {
            events: events.into_iter().collect(),
        }
    }

    fn end_block(&self, request: RequestEndBlock) -> ResponseEndBlock {
        info!("Got end block request");

        let mut multi_store = self.multi_store.write().expect(POISONED_LOCK);

        let mut ctx = BlockContext::new(
            &mut multi_store,
            self.block_height(),
            self.get_block_header()
                .expect("block header is set in begin block")
                .try_into()
                .expect("Invalid request"),
        );

        let validator_updates = self.abci_handler.end_block(&mut ctx, request);

        let events = ctx.events;

        self.state
            .write()
            .expect(POISONED_LOCK)
            .cache_update(&mut multi_store);

        ResponseEndBlock {
            events: events.into_iter().collect(),
            validator_updates,
            consensus_param_updates: None,
            // TODO: there is only one call to BaseAppParamsKeeper::set_consensus_params,
            // which is made during init. This means that these params cannot change.
            // However a get method should be implemented in future.
        }
    }

    /// Signals that messages queued on the client should be flushed to the server.
    fn flush(&self) -> ResponseFlush {
        info!("Got flush request");
        ResponseFlush {}
    }

    /// Used during state sync to discover available snapshots on peers.
    fn list_snapshots(&self) -> ResponseListSnapshots {
        info!("Got list snapshots request");
        Default::default()
    }

    /// Called when bootstrapping the node using state sync.
    fn offer_snapshot(&self, _request: RequestOfferSnapshot) -> ResponseOfferSnapshot {
        info!("Got offer snapshot request");
        Default::default()
    }

    /// Used during state sync to retrieve chunks of snapshots from peers.
    fn load_snapshot_chunk(&self, _request: RequestLoadSnapshotChunk) -> ResponseLoadSnapshotChunk {
        info!("Got load snapshot chunk request");
        Default::default()
    }

    /// Apply the given snapshot chunk to the application's state.
    fn apply_snapshot_chunk(
        &self,
        _request: RequestApplySnapshotChunk,
    ) -> ResponseApplySnapshotChunk {
        info!("Got apply snapshot chunk request");
        Default::default()
    }
}<|MERGE_RESOLUTION|>--- conflicted
+++ resolved
@@ -57,7 +57,12 @@
             std::process::exit(1)
         });
 
-        let mut ctx = InitContext::new(&mut multi_store, self.block_height(), chain_id);
+        let mut ctx = InitContext::new(
+            &mut multi_store,
+            self.block_height(),
+            request.time.clone(),
+            chain_id.clone(),
+        );
 
         self.baseapp_params_keeper
             .set_consensus_params(&mut ctx, request.consensus_params.clone());
@@ -73,7 +78,6 @@
                 std::process::exit(1)
             });
 
-<<<<<<< HEAD
         let mut ctx = InitContext::new(
             &mut *multi_store,
             self.block_height(),
@@ -81,8 +85,6 @@
             chain_id.clone(),
         );
 
-=======
->>>>>>> c9ce3b48
         self.abci_handler.init_genesis(&mut ctx, genesis.clone());
 
         ResponseInitChain {
