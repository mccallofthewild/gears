--- conflicted
+++ resolved
@@ -3,14 +3,7 @@
 use database::Database;
 use serde::{Deserialize, Serialize};
 use serde_with::serde_as;
-<<<<<<< HEAD
-use store_crate::{
-    QueryableMultiKVStore, ReadPrefixStore, StoreKey, TransactionalMultiKVStore, WritePrefixStore,
-};
-=======
 use store_crate::StoreKey;
-use tendermint::types::proto::consensus::ConsensusParams;
->>>>>>> c9ce3b48
 
 use crate::{
     params::{subspace, subspace_mut, ParamKind, ParamsSerialize, ParamsSubspaceKey},
@@ -111,17 +104,40 @@
 impl<PSK: ParamsSubspaceKey> BaseAppParamsKeeper<PSK> {
     pub fn set_consensus_params<DB: Database, SK: StoreKey, CTX: TransactionalContext<DB, SK>>(
         &self,
-<<<<<<< HEAD
-        kv_store: &mut KV,
+        ctx: &mut CTX,
         params: inner::ConsensusParams,
-=======
-        ctx: &mut CTX,
-        params: ConsensusParams,
->>>>>>> c9ce3b48
     ) {
         let mut store = subspace_mut(ctx, &self.params_subspace_key);
 
         store.params_set(&params);
+    }
+
+    pub fn consensus_params<DB: Database, SK: StoreKey, CTX: QueryableContext<DB, SK>>(
+        &self,
+        store: &CTX,
+    ) -> ConsensusParams {
+        let sub_store = subspace(store, &self.params_subspace_key);
+
+        let block_params = self.block_params(store);
+        let evidence_params = sub_store
+            .params_field(KEY_EVIDENCE_PARAMS, ParamKind::Bytes)
+            .map(|params| {
+                serde_json::from_slice(&params.bytes().expect("We sure that this is bytes"))
+                    .expect("conversion from json won't fail")
+            });
+
+        let validator_params = sub_store
+            .params_field(KEY_VALIDATOR_PARAMS, ParamKind::Bytes)
+            .map(|params| {
+                serde_json::from_slice(&params.bytes().expect("We sure that this is bytes"))
+                    .expect("conversion from json won't fail")
+            });
+
+        ConsensusParams {
+            block: block_params,
+            evidence: evidence_params,
+            validator: validator_params,
+        }
     }
 
     pub fn block_params<DB: Database, SK: StoreKey, CTX: QueryableContext<DB, SK>>(
@@ -140,7 +156,7 @@
     }
 }
 
-impl ParamsSerialize for ConsensusParams {
+impl ParamsSerialize for inner::ConsensusParams {
     fn keys() -> HashMap<&'static str, ParamKind> {
         [
             (KEY_BLOCK_PARAMS, ParamKind::Bytes),
@@ -172,44 +188,7 @@
             hash_map.push((KEY_VALIDATOR_PARAMS, params.into_bytes()));
         }
 
-<<<<<<< HEAD
-    pub(crate) fn consensus_params<DB: Database, KV: QueryableMultiKVStore<DB, SK>>(
-        &self,
-        store: &KV,
-    ) -> ConsensusParams {
-        let sub_store = self
-            .params_keeper
-            .raw_subspace(store, &self.params_subspace_key);
-
-        let block_params = self.block_params(store);
-        let evidence_params = sub_store
-            .get(&KEY_EVIDENCE_PARAMS)
-            .map(|bytes| serde_json::from_slice(&bytes).expect("conversion from json won't fail"));
-        let validator_params = sub_store
-            .get(&KEY_VALIDATOR_PARAMS)
-            .map(|bytes| serde_json::from_slice(&bytes).expect("conversion from json won't fail"));
-
-        ConsensusParams {
-            block: block_params,
-            evidence: evidence_params,
-            validator: validator_params,
-        }
-    }
-
-    pub fn block_params<DB: Database, KV: QueryableMultiKVStore<DB, SK>>(
-        &self,
-        store: &KV,
-    ) -> Option<BlockParams> {
-        let sub_store = self
-            .params_keeper
-            .raw_subspace(store, &self.params_subspace_key);
-
-        sub_store
-            .get(&KEY_BLOCK_PARAMS)
-            .map(|params| serde_json::from_slice(&params).expect("conversion from json won't fail"))
-=======
         hash_map
->>>>>>> c9ce3b48
     }
 }
 
