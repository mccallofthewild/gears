<<<<<<< HEAD
use super::secp256k1::Secp256k1PubKey;
use crate::tendermint::types::proto::crypto::{public_key::Sum, PublicKey as TendermintPublicKey};
use keyring::error::DecodeError;
=======
>>>>>>> f063ed70
use serde::{Deserialize, Serialize};

use super::secp256k1::Secp256k1PubKey;

pub type SigningError = secp256k1::Error;

#[derive(Clone, PartialEq, Debug, Serialize, Deserialize)]
#[serde(tag = "@type")]
pub enum PublicKey {
    #[serde(rename = "/cosmos.crypto.secp256k1.PubKey")]
    Secp256k1(Secp256k1PubKey),
    //Secp256r1(Vec<u8>),
    //Ed25519(Vec<u8>),
    //Multisig(Vec<u8>),
}

impl PublicKey {
    pub fn verify_signature(
        &self,
        message: impl AsRef<[u8]>,
        signature: impl AsRef<[u8]>,
    ) -> Result<(), SigningError> {
        match self {
            PublicKey::Secp256k1(key) => key.verify_signature(message, signature),
        }
    }
}

impl From<Secp256k1PubKey> for PublicKey {
    fn from(value: Secp256k1PubKey) -> Self {
        Self::Secp256k1(value)
    }
<<<<<<< HEAD
}

impl From<PublicKey> for TendermintPublicKey {
    fn from(value: PublicKey) -> Self {
        match value {
            PublicKey::Secp256k1(key) => TendermintPublicKey {
                sum: Some(Sum::Secp256k1(key.into())),
            },
        }
    }
}

impl TryFrom<TendermintPublicKey> for PublicKey {
    type Error = DecodeError;

    fn try_from(value: TendermintPublicKey) -> Result<Self, Self::Error> {
        if let Some(key) = value.sum {
            match key {
                Sum::Secp256k1(key) => Ok(Self::Secp256k1(key.try_into()?)),
                Sum::Ed25519(_) => unimplemented!(),
            }
        } else {
            Err(DecodeError("Cannot find data to decode".into()))
        }
    }
=======
>>>>>>> f063ed70
}<|MERGE_RESOLUTION|>--- conflicted
+++ resolved
@@ -1,9 +1,3 @@
-<<<<<<< HEAD
-use super::secp256k1::Secp256k1PubKey;
-use crate::tendermint::types::proto::crypto::{public_key::Sum, PublicKey as TendermintPublicKey};
-use keyring::error::DecodeError;
-=======
->>>>>>> f063ed70
 use serde::{Deserialize, Serialize};
 
 use super::secp256k1::Secp256k1PubKey;
@@ -36,32 +30,4 @@
     fn from(value: Secp256k1PubKey) -> Self {
         Self::Secp256k1(value)
     }
-<<<<<<< HEAD
-}
-
-impl From<PublicKey> for TendermintPublicKey {
-    fn from(value: PublicKey) -> Self {
-        match value {
-            PublicKey::Secp256k1(key) => TendermintPublicKey {
-                sum: Some(Sum::Secp256k1(key.into())),
-            },
-        }
-    }
-}
-
-impl TryFrom<TendermintPublicKey> for PublicKey {
-    type Error = DecodeError;
-
-    fn try_from(value: TendermintPublicKey) -> Result<Self, Self::Error> {
-        if let Some(key) = value.sum {
-            match key {
-                Sum::Secp256k1(key) => Ok(Self::Secp256k1(key.try_into()?)),
-                Sum::Ed25519(_) => unimplemented!(),
-            }
-        } else {
-            Err(DecodeError("Cannot find data to decode".into()))
-        }
-    }
-=======
->>>>>>> f063ed70
 }