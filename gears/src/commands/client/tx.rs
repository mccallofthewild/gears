use std::path::PathBuf;

use core_types::tx::mode_info::SignMode;
use prost::Message;
use tendermint::rpc::client::{Client, HttpClient};
use tendermint::rpc::response::tx::broadcast::Response;
use tendermint::types::chain_id::ChainId;

use crate::application::handlers::client::{NodeFetcher, TxExecutionResult, TxHandler};
use crate::commands::client::query::execute_query;
use crate::crypto::any_key::AnyKey;
use crate::crypto::keys::GearsPublicKey;
use crate::crypto::ledger::LedgerProxyKey;
use crate::runtime::runtime;
use crate::types::auth::fee::Fee;
use crate::types::auth::gas::Gas;
use crate::types::tx::raw::TxRaw;

use super::keys::KeyringBackend;

#[derive(Debug, Clone)]
pub enum AccountProvider {
    Offline { sequence: u64, account_number: u64 },
    Online,
}

#[derive(Debug, Clone, former::Former)]
pub struct TxCommand<C> {
    pub ctx: ClientTxContext,
    pub inner: C,
}

#[derive(Debug, Clone)]
pub struct ClientTxContext {
    pub node: url::Url,
    pub home: PathBuf,
    pub keyring: Keyring,
    pub memo: Option<String>,
    pub account: AccountProvider,
    pub chain_id: ChainId,
    pub timeout_height: Option<u32>,

    pub fee: Fee,
}

impl ClientTxContext {
    pub fn query<Response: TryFrom<Raw>, Raw: Message + Default + std::convert::From<Response>>(
        &self,
        path: String,
        query_bytes: Vec<u8>,
    ) -> anyhow::Result<Response>
    where
        <Response as TryFrom<Raw>>::Error: std::fmt::Display,
    {
        execute_query(path, query_bytes, self.node.as_str(), None)
    }

    pub fn new_online(
        home: PathBuf,
        gas_limit: Gas,
        node: url::Url,
        chain_id: ChainId,
        from_key: &str,
    ) -> Self {
        Self {
            account: crate::commands::client::tx::AccountProvider::Online,
            home,
            keyring: Keyring::Local(LocalInfo {
                keyring_backend: KeyringBackend::Test,
                from_key: from_key.to_owned(),
            }),
            node,
            chain_id,
            memo: None,
            timeout_height: None,
            fee: Fee {
                amount: None,
                gas_limit,
                payer: None,
                granter: "".to_owned(),
            },
        }
    }
}

#[derive(Debug, Clone)]
pub enum Keyring {
    Ledger,
    Local(LocalInfo),
}

#[derive(Debug, Clone)]
pub struct LocalInfo {
    pub keyring_backend: KeyringBackend,
    pub from_key: String,
}

#[derive(Debug, Clone)]
pub enum RuntxResult {
    Broadcast(Vec<Response>),
    File(PathBuf),
    None,
}

impl RuntxResult {
    pub fn broadcast(self) -> Option<Vec<Response>> {
        match self {
            Self::Broadcast(var) => Some(var),
            Self::File(_) => None,
            Self::None => None,
        }
    }

    pub fn file(self) -> Option<PathBuf> {
        match self {
            Self::Broadcast(_) => None,
            Self::File(var) => Some(var),
            Self::None => None,
        }
    }
}

impl From<TxExecutionResult> for RuntxResult {
    fn from(value: TxExecutionResult) -> Self {
        match value {
            TxExecutionResult::Broadcast(var) => Self::Broadcast(vec![var]),
            TxExecutionResult::File(var) => Self::File(var),
            TxExecutionResult::None => Self::None,
        }
    }
}

fn handle_key(client_tx_context: &ClientTxContext) -> anyhow::Result<AnyKey> {
    match client_tx_context.keyring {
        Keyring::Ledger => Ok(AnyKey::Ledger(LedgerProxyKey::new()?)),
        Keyring::Local(ref local) => {
            let keyring_home = client_tx_context
                .home
                .join(local.keyring_backend.get_sub_dir());
            let key = keyring::key_by_name(
                &local.from_key,
                local.keyring_backend.to_keyring_backend(&keyring_home),
            )?;

            Ok(AnyKey::Local(key))
        }
    }
}

<<<<<<< HEAD
pub fn run_tx<C, H: TxHandler<TxCommands = C>, F: NodeFetcher + Clone>(
    command: TxCommand<C>,
=======
pub fn run_tx<C, H: TxHandler<TxCommands = C>>(
    TxCommand { mut ctx, inner }: TxCommand<C>,
>>>>>>> d876e36e
    handler: &H,
    fetcher: &F,
) -> anyhow::Result<RuntxResult> {
    let key = handle_key(&mut ctx)?;

    let messages = handler.prepare_tx(&mut ctx, inner, key.get_gears_public_key())?;

    if messages.chunk_size() > 0
    // TODO: uncomment and update logic when command will be extended by broadcast_mode
    /* && command.broadcast_mode == BroadcastMode::Block */
    {
        let chunk_size = messages.chunk_size();
        let msgs = messages.into_msgs();

        let mut res = vec![];
        for slice in msgs.chunks(chunk_size) {
<<<<<<< HEAD
            res.push(
                handler
                    .handle_tx(
                        handler.sign_msg(
                            slice
                                .to_vec()
                                .try_into()
                                .expect("chunking of the messages excludes empty vectors"),
                            &key,
                            &command.node,
                            command.chain_id.clone(),
                            command.fees.clone(),
                            SignMode::Direct,
                            ctx,
                            fetcher,
                        )?,
                        ctx,
                    )?
                    .broadcast()
                    .ok_or(anyhow::anyhow!("tx is not broadcasted"))?,
            );
=======
            let tx_result = handler.handle_tx(
                handler.sign_msg(
                    slice
                        .to_vec()
                        .try_into()
                        .expect("chunking of the messages excludes empty vectors"),
                    &key,
                    SignMode::Direct,
                    &mut ctx,
                )?,
                &mut ctx,
            )?;

            if let TxExecutionResult::Broadcast(tx_result) = tx_result {
                res.push(tx_result);
            }
>>>>>>> d876e36e
        }
        Ok(RuntxResult::Broadcast(res))
    } else {
        // TODO: can be reduced by changing variable `step`. Do we need it?
        handler
            .handle_tx(
<<<<<<< HEAD
                handler.sign_msg(
                    messages,
                    &key,
                    &command.node,
                    command.chain_id,
                    command.fees,
                    SignMode::Direct,
                    ctx,
                    fetcher,
                )?,
                ctx,
=======
                handler.sign_msg(messages, &key, SignMode::Direct, &mut ctx)?,
                &mut ctx,
>>>>>>> d876e36e
            )
            .map(Into::into)
    }
}

pub fn broadcast_tx_commit(client: HttpClient, raw_tx: TxRaw) -> anyhow::Result<Response> {
    let res = runtime().block_on(
        client.broadcast_tx_commit(core_types::tx::raw::TxRaw::from(raw_tx).encode_to_vec()),
    )?;

    Ok(res)
}<|MERGE_RESOLUTION|>--- conflicted
+++ resolved
@@ -147,13 +147,8 @@
     }
 }
 
-<<<<<<< HEAD
 pub fn run_tx<C, H: TxHandler<TxCommands = C>, F: NodeFetcher + Clone>(
-    command: TxCommand<C>,
-=======
-pub fn run_tx<C, H: TxHandler<TxCommands = C>>(
     TxCommand { mut ctx, inner }: TxCommand<C>,
->>>>>>> d876e36e
     handler: &H,
     fetcher: &F,
 ) -> anyhow::Result<RuntxResult> {
@@ -170,29 +165,6 @@
 
         let mut res = vec![];
         for slice in msgs.chunks(chunk_size) {
-<<<<<<< HEAD
-            res.push(
-                handler
-                    .handle_tx(
-                        handler.sign_msg(
-                            slice
-                                .to_vec()
-                                .try_into()
-                                .expect("chunking of the messages excludes empty vectors"),
-                            &key,
-                            &command.node,
-                            command.chain_id.clone(),
-                            command.fees.clone(),
-                            SignMode::Direct,
-                            ctx,
-                            fetcher,
-                        )?,
-                        ctx,
-                    )?
-                    .broadcast()
-                    .ok_or(anyhow::anyhow!("tx is not broadcasted"))?,
-            );
-=======
             let tx_result = handler.handle_tx(
                 handler.sign_msg(
                     slice
@@ -202,6 +174,7 @@
                     &key,
                     SignMode::Direct,
                     &mut ctx,
+                    fetcher,
                 )?,
                 &mut ctx,
             )?;
@@ -209,29 +182,14 @@
             if let TxExecutionResult::Broadcast(tx_result) = tx_result {
                 res.push(tx_result);
             }
->>>>>>> d876e36e
         }
         Ok(RuntxResult::Broadcast(res))
     } else {
         // TODO: can be reduced by changing variable `step`. Do we need it?
         handler
             .handle_tx(
-<<<<<<< HEAD
-                handler.sign_msg(
-                    messages,
-                    &key,
-                    &command.node,
-                    command.chain_id,
-                    command.fees,
-                    SignMode::Direct,
-                    ctx,
-                    fetcher,
-                )?,
-                ctx,
-=======
-                handler.sign_msg(messages, &key, SignMode::Direct, &mut ctx)?,
+                handler.sign_msg(messages, &key, SignMode::Direct, &mut ctx, fetcher,)?,
                 &mut ctx,
->>>>>>> d876e36e
             )
             .map(Into::into)
     }
