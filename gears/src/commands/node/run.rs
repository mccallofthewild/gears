use crate::application::handlers::node::ABCIHandler;
use crate::application::ApplicationInfo;
use crate::baseapp::genesis::Genesis;
<<<<<<< HEAD
use crate::baseapp::{BaseApp, NodeQueryHandler, QueryRequest, QueryResponse};
=======
use crate::baseapp::options::NodeOptions;
use crate::baseapp::BaseApp;
>>>>>>> 4d5f1c1b
use crate::config::{ApplicationConfig, Config, ConfigDirectory};
use crate::grpc::run_grpc_server;
use crate::params::{Keeper, ParamsSubspaceKey};
use crate::rest::{run_rest_server, RestState};
use crate::types::base::min_gas::MinGasPrices;
use crate::types::tx::TxMessage;
use axum::Router;
use database::RocksDB;
use std::net::SocketAddr;
use std::path::PathBuf;
use store_crate::StoreKey;
use tendermint::abci::ServerBuilder;
use tendermint::application::ABCI;
use tower_layer::Identity;
use tracing::metadata::LevelFilter;
use tracing::{error, info};

#[derive(Debug, Clone)]
pub struct RunCommand {
    pub home: PathBuf,
    pub address: SocketAddr,
    pub rest_listen_addr: SocketAddr,
    pub read_buf_size: usize,
    pub log_level: LogLevel,
    pub min_gas_prices: MinGasPrices,
}

#[derive(Debug, thiserror::Error)]
pub enum RunError {
    #[error("{0}")]
    HomeDirectory(String),
    #[error("{0}")]
    Database(#[from] database::error::Error),
    #[error("{0}")]
    TendermintServer(#[from] tendermint::abci::errors::Error),
    #[error("{0}")]
    Custom(String),
}

#[derive(Debug, Clone, Default, strum::Display)]
#[cfg_attr(feature = "cli", derive(clap::ValueEnum))]
pub enum LogLevel {
    #[strum(to_string = "debug")]
    Debug,
    #[default]
    #[strum(to_string = "info")]
    Info,
    #[strum(to_string = "warn")]
    Warn,
    #[strum(to_string = "error")]
    Error,
    #[strum(to_string = "off")]
    Off,
}

impl From<LogLevel> for LevelFilter {
    fn from(value: LogLevel) -> Self {
        match value {
            LogLevel::Debug => Self::DEBUG,
            LogLevel::Info => Self::INFO,
            LogLevel::Warn => Self::WARN,
            LogLevel::Error => Self::ERROR,
            LogLevel::Off => Self::OFF,
        }
    }
}

pub trait RouterBuilder<QReq: QueryRequest, QRes: QueryResponse> {
    fn build_router<App: NodeQueryHandler<QReq, QRes>>(&self)
        -> Router<RestState<QReq, QRes, App>>;

    fn build_grpc_router<App: NodeQueryHandler<QReq, QRes>>(
        &self,
        app: App,
    ) -> tonic::transport::server::Router<Identity>;
}

pub fn run<
    SK: StoreKey,
    PSK: ParamsSubspaceKey,
    M: TxMessage,
    H: ABCIHandler<M, SK, G, QReq, QRes>,
    G: Genesis,
    AC: ApplicationConfig,
    AI: ApplicationInfo,
    QReq: QueryRequest,
    QRes: QueryResponse,
>(
    cmd: RunCommand,
    params_keeper: Keeper<SK, PSK>,
    params_subspace_key: PSK,
    abci_handler_builder: &dyn Fn(Config<AC>) -> H, // TODO: why trait object here. Why not FnOnce?
    //router: Router<RestState<QReq, QRes, NodeQueryHandler<QReq, QRes>>>,
    router_builder: impl RouterBuilder<QReq, QRes>,
) -> Result<(), RunError> {
    let RunCommand {
        home,
        address,
        rest_listen_addr,
        read_buf_size,
        log_level,
        min_gas_prices,
    } = cmd;

    tracing_subscriber::fmt()
        .with_max_level(log_level)
        .try_init()
        .map_err(|e| RunError::Custom(format!("Failed to set logger: {}", e)))?;

    info!("Using directory {} for config and data", home.display());

    let db_dir = home.join("data");
    let db = RocksDB::new(db_dir.join("application.db"))?;

    let cfg_file_path = ConfigDirectory::ConfigFile.path_from_hone(&home);

    let config: Config<AC> = Config::from_file(cfg_file_path)
        .map_err(|e| RunError::Custom(format!("Error reading config file: {:?}", e)))?;

    let abci_handler = abci_handler_builder(config.clone());

<<<<<<< HEAD
    let app: BaseApp<SK, PSK, M, H, G, AI, QReq, QRes> =
        BaseApp::new(db, params_keeper, params_subspace_key, abci_handler);
=======
    let options = NodeOptions::new(min_gas_prices);

    let app: BaseApp<SK, PSK, M, H, G, AI> = BaseApp::new(
        db,
        params_keeper,
        params_subspace_key,
        abci_handler,
        options,
    );
>>>>>>> 4d5f1c1b

    run_rest_server::<M, _, _, _>(
        app.clone(),
        rest_listen_addr,
        router_builder.build_router::<BaseApp<SK, PSK, M, H, G, AI, QReq, QRes>>(),
        config.tendermint_rpc_address,
    );

    run_grpc_server(
        router_builder.build_grpc_router::<BaseApp<SK, PSK, M, H, G, AI, QReq, QRes>>(app.clone()),
    );

    let server = ServerBuilder::new(read_buf_size).bind(address, ABCI::from(app))?;

    server.listen().map_err(|e| e.into())
}<|MERGE_RESOLUTION|>--- conflicted
+++ resolved
@@ -1,12 +1,8 @@
 use crate::application::handlers::node::ABCIHandler;
 use crate::application::ApplicationInfo;
 use crate::baseapp::genesis::Genesis;
-<<<<<<< HEAD
+use crate::baseapp::options::NodeOptions;
 use crate::baseapp::{BaseApp, NodeQueryHandler, QueryRequest, QueryResponse};
-=======
-use crate::baseapp::options::NodeOptions;
-use crate::baseapp::BaseApp;
->>>>>>> 4d5f1c1b
 use crate::config::{ApplicationConfig, Config, ConfigDirectory};
 use crate::grpc::run_grpc_server;
 use crate::params::{Keeper, ParamsSubspaceKey};
@@ -128,20 +124,15 @@
 
     let abci_handler = abci_handler_builder(config.clone());
 
-<<<<<<< HEAD
-    let app: BaseApp<SK, PSK, M, H, G, AI, QReq, QRes> =
-        BaseApp::new(db, params_keeper, params_subspace_key, abci_handler);
-=======
     let options = NodeOptions::new(min_gas_prices);
 
-    let app: BaseApp<SK, PSK, M, H, G, AI> = BaseApp::new(
+    let app: BaseApp<SK, PSK, M, H, G, AI, QReq, QRes> = BaseApp::new(
         db,
         params_keeper,
         params_subspace_key,
         abci_handler,
         options,
     );
->>>>>>> 4d5f1c1b
 
     run_rest_server::<M, _, _, _>(
         app.clone(),
