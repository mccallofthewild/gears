use std::path::PathBuf;

use crate::{
    baseapp::Query,
<<<<<<< HEAD
    commands::client::tx::{broadcast_tx_commit, ClientTxContext},
=======
    commands::client::{
        query::execute_query,
        tx::{broadcast_tx_commit, AccountProvider, ClientTxContext},
    },
>>>>>>> 3c5688c5
    crypto::{
        info::{create_signed_transaction_direct, create_signed_transaction_textual, SigningInfo},
        keys::{GearsPublicKey, ReadAccAddress, SigningKey},
        public::PublicKey,
    },
    runtime::runtime,
    signing::{handler::MetadataGetter, renderer::value_renderer::ValueRenderer},
    types::{
        account::{Account, BaseAccount},
        address::AccAddress,
        auth::fee::Fee,
        base::coins::UnsignedCoins,
        denom::Denom,
        tx::{body::TxBody, metadata::Metadata, Messages, Tx, TxMessage},
    },
};

use anyhow::anyhow;
use core_types::tx::mode_info::SignMode;
use serde::Serialize;

use tendermint::{
    rpc::{
        client::{Client, HttpClient},
        response::tx::broadcast::Response,
    },
    types::{chain_id::ChainId, proto::block::Height},
};

#[derive(Debug, Clone, Default)]
pub enum TxExecutionResult {
    Broadcast(Response),
    File(PathBuf),
    #[default]
    None,
}

impl TxExecutionResult {
    pub fn broadcast(self) -> Option<Response> {
        match self {
            TxExecutionResult::Broadcast(var) => Some(var),
            TxExecutionResult::File(_) => None,
            TxExecutionResult::None => None,
        }
    }

    pub fn file(self) -> Option<PathBuf> {
        match self {
            TxExecutionResult::Broadcast(_) => None,
            TxExecutionResult::File(var) => Some(var),
            TxExecutionResult::None => None,
        }
    }
}

impl From<Response> for TxExecutionResult {
    fn from(value: Response) -> Self {
        Self::Broadcast(value)
    }
}

pub trait TxHandler {
    type Message: TxMessage + ValueRenderer;
    type TxCommands;

    fn prepare_tx(
        &self,
        client_tx_context: &mut ClientTxContext,
        command: Self::TxCommands,
        pubkey: PublicKey,
    ) -> anyhow::Result<Messages<Self::Message>>;

    fn account<F: NodeFetcher>(
        &self,
        address: AccAddress,
        client_tx_context: &mut ClientTxContext,
        fetcher: &F,
    ) -> anyhow::Result<Option<Account>> {
<<<<<<< HEAD
        fetcher.latest_account(address, client_tx_context.node.as_str())
=======
        match client_tx_context.account {
            AccountProvider::Offline {
                sequence,
                account_number,
            } => Ok(Some(Account::Base(BaseAccount {
                address,
                pub_key: None,
                account_number,
                sequence,
            }))),
            AccountProvider::Online => {
                Ok(get_account_latest(address, client_tx_context.node.as_str())?.account)
            }
        }
>>>>>>> 3c5688c5
    }

    fn sign_msg<K: SigningKey + ReadAccAddress + GearsPublicKey, F: NodeFetcher + Clone>(
        &self,
        msgs: Messages<Self::Message>,
        key: &K,
        node: &url::Url,
        chain_id: ChainId,
        fees: Option<UnsignedCoins>,
        mode: SignMode,
        client_tx_context: &mut ClientTxContext,
        fetcher: &F,
    ) -> anyhow::Result<Tx<Self::Message>> {
        let fee = Fee {
            amount: fees,
            gas_limit: 200_000_u64
                .try_into()
                .expect("hard coded gas limit is valid"), //TODO: remove hard coded gas limit
            payer: None,        //TODO: remove hard coded payer
            granter: "".into(), //TODO: remove hard coded granter
        };

        let address = key.get_address();

        let account = self
            .account(address.to_owned(), client_tx_context, fetcher)?
            .ok_or_else(|| anyhow!("account not found: {}", address))?;

        let signing_infos = vec![SigningInfo {
            key,
            sequence: account.get_sequence(),
            account_number: account.get_account_number(),
        }];

        let tx_body = TxBody {
            messages: msgs.into_msgs(),
            memo: client_tx_context.memo.clone().unwrap_or_default(),
            timeout_height: 0,                      // TODO: remove hard coded
            extension_options: vec![],              // TODO: remove hard coded
            non_critical_extension_options: vec![], // TODO: remove hard coded
        };

        let tip = None; //TODO: remove hard coded

        match mode {
            SignMode::Direct => {
                create_signed_transaction_direct(signing_infos, chain_id, fee, tip, tx_body)
                    .map_err(|e| anyhow!(e.to_string()))
            }
            SignMode::Textual => create_signed_transaction_textual(
                signing_infos,
                chain_id,
                fee,
                tip,
                node.clone(),
                tx_body,
                fetcher,
            )
            .map_err(|e| anyhow!(e.to_string())),
            _ => Err(anyhow!("unsupported sign mode")),
        }
    }

    fn handle_tx(
        &self,
        raw_tx: Tx<Self::Message>,
        client_tx_context: &mut ClientTxContext,
    ) -> anyhow::Result<TxExecutionResult> {
        match client_tx_context.account {
            AccountProvider::Offline {
                sequence: _,
                account_number: _,
            } => {
                println!("{}", serde_json::to_string_pretty(&raw_tx)?);

                Ok(TxExecutionResult::None)
            }
            AccountProvider::Online => {
                let client = HttpClient::new(tendermint::rpc::url::Url::try_from(
                    client_tx_context.node.clone(),
                )?)?;
                broadcast_tx_commit(client, Into::into(&raw_tx)).map(Into::into)
            }
        }
    }
}

/// Handles query request, serialization and displaying it as `String`
pub trait QueryHandler {
    /// Query request which contains all information needed for request
    type QueryRequest: Query;
    /// Additional context to use. \
    /// In most cases you would expect this to be some sort of cli command
    type QueryCommands;
    /// Serialized response from query request
    type QueryResponse: Serialize;

    /// Prepare query to execute based on input command.
    /// Return `Self::Query` which should be used in `Self::execute_query` to retrieve raw bytes of query
    fn prepare_query_request(
        &self,
        command: &Self::QueryCommands,
    ) -> anyhow::Result<Self::QueryRequest>;

    /// Executes request to node
    /// Returns raw bytes of `Self::QueryResponse`
    fn execute_query_request(
        &self,
        query: Self::QueryRequest,
        node: url::Url,
        height: Option<Height>,
    ) -> anyhow::Result<Vec<u8>> {
        let client = HttpClient::new(node.as_str())?;

        let res = runtime().block_on(client.abci_query(
            Some(query.query_url().to_owned()),
            query.into_bytes(),
            height,
            false,
        ))?;

        if res.code.is_err() {
            return Err(anyhow::anyhow!("node returned an error: {}", res.log));
        }

        Ok(res.value)
    }

    /// Handle serialization of query bytes into concrete type. \
    /// # Motivation
    /// This method allows to use custom serialization logic without introducing any new trait bound
    /// and allows to use it with enum which stores all responses from you module
    fn handle_raw_response(
        &self,
        query_bytes: Vec<u8>,
        command: &Self::QueryCommands,
    ) -> anyhow::Result<Self::QueryResponse>;
}

pub trait NodeFetcher {
    /// Query node to get latest account state
    fn latest_account(
        &self,
        address: AccAddress,
        node: impl AsRef<str>,
    ) -> anyhow::Result<Option<Account>>;

    /// Query node to get denom metadata
    fn denom_metadata(
        &self,
        base: Denom,
        node: impl AsRef<str>,
    ) -> anyhow::Result<Option<Metadata>>;
}

pub struct MetadataViaRPC<F: NodeFetcher> {
    pub node: url::Url,
    pub fetcher: F,
}

impl<F: NodeFetcher> MetadataGetter for MetadataViaRPC<F> {
    type Error = anyhow::Error;

    fn metadata(
        &self,
        denom: &Denom,
    ) -> Result<Option<crate::types::tx::metadata::Metadata>, Self::Error> {
        let res = self
            .fetcher
            .denom_metadata(denom.to_owned(), self.node.as_str())?;
        Ok(res)
    }
}<|MERGE_RESOLUTION|>--- conflicted
+++ resolved
@@ -2,14 +2,10 @@
 
 use crate::{
     baseapp::Query,
-<<<<<<< HEAD
-    commands::client::tx::{broadcast_tx_commit, ClientTxContext},
-=======
     commands::client::{
         query::execute_query,
         tx::{broadcast_tx_commit, AccountProvider, ClientTxContext},
     },
->>>>>>> 3c5688c5
     crypto::{
         info::{create_signed_transaction_direct, create_signed_transaction_textual, SigningInfo},
         keys::{GearsPublicKey, ReadAccAddress, SigningKey},
@@ -88,9 +84,6 @@
         client_tx_context: &mut ClientTxContext,
         fetcher: &F,
     ) -> anyhow::Result<Option<Account>> {
-<<<<<<< HEAD
-        fetcher.latest_account(address, client_tx_context.node.as_str())
-=======
         match client_tx_context.account {
             AccountProvider::Offline {
                 sequence,
@@ -102,10 +95,9 @@
                 sequence,
             }))),
             AccountProvider::Online => {
-                Ok(get_account_latest(address, client_tx_context.node.as_str())?.account)
-            }
-        }
->>>>>>> 3c5688c5
+                fetcher.latest_account(address, client_tx_context.node.as_str())
+            }
+        }
     }
 
     fn sign_msg<K: SigningKey + ReadAccAddress + GearsPublicKey, F: NodeFetcher + Clone>(
