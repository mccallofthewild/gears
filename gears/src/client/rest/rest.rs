use axum::{body::Body, extract::FromRef, http::Method, routing::get, Router};
use proto_messages::cosmos::tx::v1beta1::message::Message;
use tendermint_rpc::Url;

use std::net::SocketAddr;
use store_crate::StoreKey;
use tokio::runtime::Runtime;
use tower_http::cors::{Any, CorsLayer};

use crate::{
<<<<<<< HEAD
    baseapp::{ABCIHandler, BaseApp, Genesis},
=======
    baseapp::{ante::AnteHandlerTrait, ABCIHandler, BaseApp, Genesis},
>>>>>>> 3cb75564
    client::rest::handlers::{node_info, staking_params, txs},
    x::params::ParamsSubspaceKey,
};

pub fn run_rest_server<
    SK: StoreKey,
    PSK: ParamsSubspaceKey,
    M: Message,
    H: ABCIHandler<M, SK, G>,
    G: Genesis,
<<<<<<< HEAD
=======
    Ante: AnteHandlerTrait<SK>,
>>>>>>> 3cb75564
>(
    app: BaseApp<SK, PSK, M, H, G>,
    listen_addr: SocketAddr,
    router: Router<RestState<SK, PSK, M, H, G>, Body>,
    tendermint_rpc_address: Url,
) {
    std::thread::spawn(move || {
        Runtime::new()
            .expect("unclear why this would ever fail")
            .block_on(launch(app, listen_addr, router, tendermint_rpc_address));
    });
}

#[derive(Clone)]
pub struct RestState<
    SK: StoreKey,
    PSK: ParamsSubspaceKey,
    M: Message,
    H: ABCIHandler<M, SK, G>,
    G: Genesis,
<<<<<<< HEAD
=======
    Ante: AnteHandlerTrait<SK>,
>>>>>>> 3cb75564
> {
    app: BaseApp<SK, PSK, M, H, G>,
    tendermint_rpc_address: Url,
}

<<<<<<< HEAD
impl<SK: StoreKey, PSK: ParamsSubspaceKey, M: Message, H: ABCIHandler<M, SK, G>, G: Genesis>
    FromRef<RestState<SK, PSK, M, H, G>> for BaseApp<SK, PSK, M, H, G>
=======
impl<
        SK: StoreKey,
        PSK: ParamsSubspaceKey,
        M: Message,
        H: ABCIHandler<M, SK, G>,
        G: Genesis,
        Ante: AnteHandlerTrait<SK>,
    > FromRef<RestState<SK, PSK, M, H, G, Ante>> for BaseApp<SK, PSK, M, H, G, Ante>
>>>>>>> 3cb75564
{
    fn from_ref(rest_state: &RestState<SK, PSK, M, H, G>) -> BaseApp<SK, PSK, M, H, G> {
        rest_state.app.clone()
    }
}

<<<<<<< HEAD
impl<SK: StoreKey, PSK: ParamsSubspaceKey, M: Message, H: ABCIHandler<M, SK, G>, G: Genesis>
    FromRef<RestState<SK, PSK, M, H, G>> for Url
=======
impl<
        SK: StoreKey,
        PSK: ParamsSubspaceKey,
        M: Message,
        H: ABCIHandler<M, SK, G>,
        G: Genesis,
        Ante: AnteHandlerTrait<SK>,
    > FromRef<RestState<SK, PSK, M, H, G, Ante>> for Url
>>>>>>> 3cb75564
{
    fn from_ref(rest_state: &RestState<SK, PSK, M, H, G>) -> Url {
        rest_state.tendermint_rpc_address.clone()
    }
}

// TODO:
// 1. Replace "accept" header to force rocket to return json errors rather than the default HTML.
// 2. what happens if a route panics?
// 3. No error message unrecognized route - does return a 404 - can use a "fallback" route if necessary
async fn launch<
    SK: StoreKey,
    PSK: ParamsSubspaceKey,
    M: Message,
    H: ABCIHandler<M, SK, G>,
    G: Genesis,
<<<<<<< HEAD
=======
    Ante: AnteHandlerTrait<SK>,
>>>>>>> 3cb75564
>(
    app: BaseApp<SK, PSK, M, H, G>,
    listen_addr: SocketAddr,
    router: Router<RestState<SK, PSK, M, H, G>, Body>,
    tendermint_rpc_address: Url,
) {
    let cors = CorsLayer::new()
        .allow_methods([Method::GET, Method::POST])
        .allow_origin(Any);

    let rest_state = RestState {
        app,
        tendermint_rpc_address,
    };

    let app = Router::new()
        .route("/cosmos/base/tendermint/v1beta1/node_info", get(node_info))
        .route("/cosmos/staking/v1beta1/params", get(staking_params))
        .route("/cosmos/tx/v1beta1/txs", get(txs::<M>))
        .merge(router)
        .layer(cors)
        .with_state(rest_state);

    tracing::info!("REST server running at {}", listen_addr);
    axum::Server::bind(&listen_addr)
        .serve(app.into_make_service())
        .await
        .unwrap();
}<|MERGE_RESOLUTION|>--- conflicted
+++ resolved
@@ -8,11 +8,7 @@
 use tower_http::cors::{Any, CorsLayer};
 
 use crate::{
-<<<<<<< HEAD
     baseapp::{ABCIHandler, BaseApp, Genesis},
-=======
-    baseapp::{ante::AnteHandlerTrait, ABCIHandler, BaseApp, Genesis},
->>>>>>> 3cb75564
     client::rest::handlers::{node_info, staking_params, txs},
     x::params::ParamsSubspaceKey,
 };
@@ -23,10 +19,6 @@
     M: Message,
     H: ABCIHandler<M, SK, G>,
     G: Genesis,
-<<<<<<< HEAD
-=======
-    Ante: AnteHandlerTrait<SK>,
->>>>>>> 3cb75564
 >(
     app: BaseApp<SK, PSK, M, H, G>,
     listen_addr: SocketAddr,
@@ -47,47 +39,21 @@
     M: Message,
     H: ABCIHandler<M, SK, G>,
     G: Genesis,
-<<<<<<< HEAD
-=======
-    Ante: AnteHandlerTrait<SK>,
->>>>>>> 3cb75564
 > {
     app: BaseApp<SK, PSK, M, H, G>,
     tendermint_rpc_address: Url,
 }
 
-<<<<<<< HEAD
 impl<SK: StoreKey, PSK: ParamsSubspaceKey, M: Message, H: ABCIHandler<M, SK, G>, G: Genesis>
     FromRef<RestState<SK, PSK, M, H, G>> for BaseApp<SK, PSK, M, H, G>
-=======
-impl<
-        SK: StoreKey,
-        PSK: ParamsSubspaceKey,
-        M: Message,
-        H: ABCIHandler<M, SK, G>,
-        G: Genesis,
-        Ante: AnteHandlerTrait<SK>,
-    > FromRef<RestState<SK, PSK, M, H, G, Ante>> for BaseApp<SK, PSK, M, H, G, Ante>
->>>>>>> 3cb75564
 {
     fn from_ref(rest_state: &RestState<SK, PSK, M, H, G>) -> BaseApp<SK, PSK, M, H, G> {
         rest_state.app.clone()
     }
 }
 
-<<<<<<< HEAD
 impl<SK: StoreKey, PSK: ParamsSubspaceKey, M: Message, H: ABCIHandler<M, SK, G>, G: Genesis>
     FromRef<RestState<SK, PSK, M, H, G>> for Url
-=======
-impl<
-        SK: StoreKey,
-        PSK: ParamsSubspaceKey,
-        M: Message,
-        H: ABCIHandler<M, SK, G>,
-        G: Genesis,
-        Ante: AnteHandlerTrait<SK>,
-    > FromRef<RestState<SK, PSK, M, H, G, Ante>> for Url
->>>>>>> 3cb75564
 {
     fn from_ref(rest_state: &RestState<SK, PSK, M, H, G>) -> Url {
         rest_state.tendermint_rpc_address.clone()
@@ -104,10 +70,6 @@
     M: Message,
     H: ABCIHandler<M, SK, G>,
     G: Genesis,
-<<<<<<< HEAD
-=======
-    Ante: AnteHandlerTrait<SK>,
->>>>>>> 3cb75564
 >(
     app: BaseApp<SK, PSK, M, H, G>,
     listen_addr: SocketAddr,
