--- conflicted
+++ resolved
@@ -120,11 +120,24 @@
     tx_cache: BTreeMap<Vec<u8>, Vec<u8>>,
 }
 
-<<<<<<< HEAD
 impl<DB: Database> KVStoreTrait for KVStore<DB> {
     fn get(&self, k: &impl AsRef<[u8]>) -> Option<Vec<u8>> {
         let tx_cache_val = self.tx_cache.get(k.as_ref());
-=======
+
+        if tx_cache_val.is_none() {
+            let block_cache_val = self.block_cache.get(k.as_ref());
+
+            if block_cache_val.is_none() {
+                return self.persistent_store.get(k.as_ref());
+            };
+
+            return block_cache_val.cloned();
+        }
+
+        tx_cache_val.cloned()
+    }
+}
+
 impl<DB: Database> KVStore<DB> {
     pub fn new(db: DB, target_version: Option<u32>) -> Result<Self, Error> {
         Ok(KVStore {
@@ -133,33 +146,6 @@
                 target_version,
                 TREE_CACHE_SIZE.try_into().expect("tree cache size is > 0"),
             )?,
-            block_cache: BTreeMap::new(),
-            tx_cache: BTreeMap::new(),
-        })
-    }
-
-    pub fn get(&self, key: &[u8]) -> Option<Vec<u8>> {
-        let tx_cache_val = self.tx_cache.get(key);
->>>>>>> 4b1a6846
-
-        if tx_cache_val.is_none() {
-            let block_cache_val = self.block_cache.get(k.as_ref());
-
-            if block_cache_val.is_none() {
-                return self.persistent_store.get(k.as_ref());
-            };
-
-            return block_cache_val.cloned();
-        }
-
-        tx_cache_val.cloned()
-    }
-}
-
-impl<DB: Database> KVStore<DB> {
-    pub fn new(db: DB, target_version: Option<u32>) -> Result<Self, Error> {
-        Ok(KVStore {
-            persistent_store: Tree::new(db, target_version, TREE_CACHE_SIZE)?,
             block_cache: BTreeMap::new(),
             tx_cache: BTreeMap::new(),
         })
