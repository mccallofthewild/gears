use crate::{
    config::AppConfig,
    genesis::GenesisState,
    message::Message,
    store_keys::{GaiaParamsStoreKey, GaiaStoreKey},
};
use gears::store::database::Database;
use gears::tendermint::types::request::query::RequestQuery;
use gears::types::context::init::InitContext;
use gears::types::context::query::QueryContext;
use gears::types::tx::raw::TxWithRaw;
use gears::{application::handlers::node::ABCIHandler, x::ante::BaseAnteHandler};
use gears::{config::Config, params::Keeper as ParamsKeeper};
use gears::{error::AppError, types::context::tx::TxContext, x::ante::DefaultSignGasConsumer};

#[derive(Debug, Clone)]
pub struct GaiaABCIHandler {
    bank_abci_handler: bank::ABCIHandler<
        GaiaStoreKey,
        GaiaParamsStoreKey,
        auth::Keeper<GaiaStoreKey, GaiaParamsStoreKey>,
    >,
    auth_abci_handler: auth::ABCIHandler<GaiaStoreKey, GaiaParamsStoreKey>,
    ibc_abci_handler: ibc::ABCIHandler<GaiaStoreKey, GaiaParamsStoreKey>,
    ante_handler: BaseAnteHandler<
        bank::Keeper<
            GaiaStoreKey,
            GaiaParamsStoreKey,
            auth::Keeper<GaiaStoreKey, GaiaParamsStoreKey>,
        >,
        auth::Keeper<GaiaStoreKey, GaiaParamsStoreKey>,
        GaiaStoreKey,
        DefaultSignGasConsumer,
    >,
}

impl GaiaABCIHandler {
    pub fn new(_cfg: Config<AppConfig>) -> GaiaABCIHandler {
        let params_keeper = ParamsKeeper::new(GaiaStoreKey::Params);

        let auth_keeper = auth::Keeper::new(
            GaiaStoreKey::Auth,
            params_keeper.clone(),
            GaiaParamsStoreKey::Auth,
        );

        let bank_keeper = bank::Keeper::new(
            GaiaStoreKey::Bank,
            params_keeper.clone(),
            GaiaParamsStoreKey::Bank,
            auth_keeper.clone(),
        );

        let ibc_keeper = ibc::keeper::Keeper::new(
            GaiaStoreKey::IBC,
            params_keeper.clone(),
            GaiaParamsStoreKey::IBC,
        );

        GaiaABCIHandler {
            bank_abci_handler: bank::ABCIHandler::new(bank_keeper.clone()),
            auth_abci_handler: auth::ABCIHandler::new(auth_keeper.clone()),
<<<<<<< HEAD
            ibc_abci_handler: ibc::ABCIHandler::new(ibc_keeper.clone()),
            ante_handler: BaseAnteHandler::new(auth_keeper, bank_keeper),
=======
            // ibc_handler: ibc::handler::Handler::new(ibc_tx_keeper, ibc_query_keeper),
            ante_handler: BaseAnteHandler::new(auth_keeper, bank_keeper, DefaultSignGasConsumer),
>>>>>>> 9002742d
        }
    }
}

impl ABCIHandler<Message, GaiaStoreKey, GenesisState> for GaiaABCIHandler {
    fn tx<DB: Database + Sync + Send>(
        &self,
        ctx: &mut TxContext<'_, DB, GaiaStoreKey>,
        msg: &Message,
    ) -> Result<(), AppError> {
        match msg {
            Message::Bank(msg) => self.bank_abci_handler.tx(ctx, msg),
            Message::IBC(msg) => self.ibc_abci_handler.tx(ctx, msg.clone()),
        }
    }

    fn init_genesis<DB: Database>(
        &self,
        ctx: &mut InitContext<'_, DB, GaiaStoreKey>,
        genesis: GenesisState,
    ) {
        self.bank_abci_handler.genesis(ctx, genesis.bank);
        self.auth_abci_handler.genesis(ctx, genesis.auth);
        self.ibc_abci_handler.genesis(ctx, genesis.ibc);
    }

    fn query<DB: Database + Send + Sync>(
        &self,
        ctx: &QueryContext<'_, DB, GaiaStoreKey>,
        query: RequestQuery,
    ) -> Result<bytes::Bytes, AppError> {
        if query.path.starts_with("/cosmos.auth") {
            self.auth_abci_handler.query(ctx, query)
        } else if query.path.starts_with("/cosmos.bank") {
            self.bank_abci_handler.query(ctx, query)
        } else if query.path.starts_with("/ibc.core.client") {
            self.ibc_abci_handler.query(ctx, query)
        } else {
            Err(AppError::InvalidRequest("query path not found".into()))
        }
    }

    fn run_ante_checks<DB: Database>(
        &self,
        ctx: &mut TxContext<'_, DB, GaiaStoreKey>,
        tx: &TxWithRaw<Message>,
    ) -> Result<(), AppError> {
        self.ante_handler.run(ctx, tx)
    }
}<|MERGE_RESOLUTION|>--- conflicted
+++ resolved
@@ -60,13 +60,8 @@
         GaiaABCIHandler {
             bank_abci_handler: bank::ABCIHandler::new(bank_keeper.clone()),
             auth_abci_handler: auth::ABCIHandler::new(auth_keeper.clone()),
-<<<<<<< HEAD
             ibc_abci_handler: ibc::ABCIHandler::new(ibc_keeper.clone()),
-            ante_handler: BaseAnteHandler::new(auth_keeper, bank_keeper),
-=======
-            // ibc_handler: ibc::handler::Handler::new(ibc_tx_keeper, ibc_query_keeper),
             ante_handler: BaseAnteHandler::new(auth_keeper, bank_keeper, DefaultSignGasConsumer),
->>>>>>> 9002742d
         }
     }
 }
