--- conflicted
+++ resolved
@@ -5,15 +5,11 @@
     tx::{run_bank_tx_command, BankTxCli},
 };
 use clap::Subcommand;
-<<<<<<< HEAD
-use gears::core::address::AccAddress;
+use gears::types::address::AccAddress;
 use ibc::client::cli::{
     query::IbcQueryCli,
     tx::{run_ibc_tx_command, IbcTxCli},
 };
-=======
-use gears::types::address::AccAddress;
->>>>>>> dbcd7fac
 
 use crate::message::Message;
 
