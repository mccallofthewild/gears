use bytes::Bytes;
use gaia_rs::abci_handler::GaiaABCIHandler;
use gaia_rs::config::AppConfig;
use gaia_rs::genesis::GenesisState;
use gaia_rs::store_keys::GaiaParamsStoreKey;
use gaia_rs::GaiaApplication;
use gears::baseapp::genesis::Genesis;
use gears::baseapp::options::NodeOptions;
use gears::baseapp::BaseApp;
use gears::config::Config;
use gears::core::tx::raw::TxRaw;
use gears::core::Protobuf;
use gears::crypto::info::SigningInfo;
use gears::crypto::keys::ReadAccAddress;
use gears::store::database::MemDB;
use gears::tendermint::mock::{InitState, MockNode};
use gears::tendermint::types::chain_id::ChainId;
use gears::tendermint::types::proto::consensus::ConsensusParams;
use gears::tendermint::types::proto::validator::{ValidatorUpdate, VotingPower};
use gears::tendermint::types::time::timestamp::Timestamp;
use gears::types::address::AccAddress;
use gears::types::auth::fee::Fee;
use gears::types::base::coins::Coins;
use gears::types::tx::body::TxBody;
use keyring::key::pair::KeyPair;
use prost::Message;
use std::fs;
use std::path::Path;

mod scenario_1;
<<<<<<< HEAD
#[cfg(test)]
mod two_tx;
=======
mod scenario_2;
>>>>>>> 48e11a30

struct User {
    key_pair: KeyPair,
    account_number: u64,
}

impl User {
    pub fn address(&self) -> AccAddress {
        self.key_pair.get_address()
    }
}

fn setup_mock_node(
    genesis_path: Option<impl AsRef<Path>>,
) -> (
    MockNode<BaseApp<MemDB, GaiaParamsStoreKey, GaiaABCIHandler, GaiaApplication>, GenesisState>,
    User,
) {
    let db = MemDB::new();
    let node_options = NodeOptions::default();
    let config: Config<AppConfig> = Config::default();
    let app: BaseApp<MemDB, GaiaParamsStoreKey, GaiaABCIHandler, GaiaApplication> = BaseApp::new(
        db,
        GaiaParamsStoreKey::BaseApp,
        GaiaABCIHandler::new(config),
        node_options,
    );
    let chain_id = ChainId::default();

    let mnemonic = "race draft rival universe maid cheese steel logic crowd fork comic easy truth drift tomorrow eye buddy head time cash swing swift midnight borrow";
    let mnemonic = bip32::Mnemonic::new(mnemonic, bip32::Language::English).unwrap();
    let key_pair = KeyPair::from_mnemonic(&mnemonic);
    let address = key_pair.get_address();
    let consensus_key = gears::tendermint::crypto::new_private_key();

    let genesis = if let Some(path) = genesis_path {
        println!("Loading genesis state from {:?}", path.as_ref());
        // print current directory
        let current_dir = std::env::current_dir().unwrap();
        println!("The current directory is {}", current_dir.display());
        let genesis_state = fs::read_to_string(path.as_ref()).unwrap();
        serde_json::from_str(&genesis_state).unwrap()
    } else {
        let mut genesis = GenesisState::default();
        genesis
            .add_genesis_account(
                address.clone(),
                "34uatom".parse().expect("hard coded coin is valid"),
            )
            .expect("won't fail since there's no existing account");
        genesis
    };

    let init_state = InitState {
        time: Timestamp::UNIX_EPOCH,
        chain_id: chain_id.clone(),
        consensus_params: ConsensusParams::default(),
        validators: vec![ValidatorUpdate {
            pub_key: consensus_key
                .try_into()
                .expect("ed25519 key conversion is supported"),
            power: VotingPower::new(10).expect("hardcoded power is less the max voting power"),
        }],
        app_genesis: genesis,
        initial_height: 1,
    };

    (
        MockNode::new(app, init_state),
        User {
            key_pair,
            account_number: 2,
        },
    )
}

fn generate_txs(
    msgs: impl IntoIterator<Item = (u64, gaia_rs::message::Message)>,
    user: &User,
    chain_id: ChainId,
) -> Vec<Bytes> {
    let fee = Fee {
        amount: Some(
            Coins::new(vec!["1uatom".parse().expect("hard coded coin is valid")])
                .expect("hard coded coins are valid"),
        ),
        gas_limit: 200_000_u64
            .try_into()
            .expect("hard coded gas limit is valid"),
        payer: None,
        granter: "".into(),
    };

    let mut result = Vec::new();

    for (sequence, msg) in msgs {
        let signing_info = SigningInfo {
            key: &user.key_pair,
            sequence,
            account_number: user.account_number,
        };

        let body_bytes = TxBody::new_with_defaults(vec1::vec1![msg]).encode_vec();

        let raw_tx = gears::crypto::info::create_signed_transaction_direct(
            vec![signing_info],
            chain_id.to_owned(),
            fee.to_owned(),
            None,
            body_bytes,
        )
        .expect("returns infallible result");

        result.push(TxRaw::from(raw_tx).encode_to_vec().into())
    }

    result
}<|MERGE_RESOLUTION|>--- conflicted
+++ resolved
@@ -28,12 +28,9 @@
 use std::path::Path;
 
 mod scenario_1;
-<<<<<<< HEAD
+mod scenario_2;
 #[cfg(test)]
 mod two_tx;
-=======
-mod scenario_2;
->>>>>>> 48e11a30
 
 struct User {
     key_pair: KeyPair,
