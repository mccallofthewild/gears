--- conflicted
+++ resolved
@@ -66,15 +66,9 @@
 
     let step_res = node.step(vec![txs], Timestamp::try_new(0, 0).unwrap());
 
-<<<<<<< HEAD
-    // TODO: error messages are too verbose
-    assert!(
-        step_res.tx_responses[0].log.starts_with("decode error: `error converting message type into domain type: error converting message type into domain type: decode error: `delegator address and validator address must be derived from the same public key`\n\nLocation:\n    "),
-=======
     assert!(
         step_res.tx_responses[0].log.contains("decode error: `error converting message type into domain type: error converting message type into domain type: decode error: `delegator address and validator address must be derived from the same public key"),
         // TODO: error messages are too verbose
->>>>>>> 6e40f01b
     );
     assert!(step_res.tx_responses[0]
         .log
