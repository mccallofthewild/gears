use crate::utilities::{key_add, run_gaia_and_tendermint, KEY_NAME};
use bank::cli::tx::{BankCommands, BankTxCli};
use gaia_rs::{
    client::{GaiaQueryCommands, GaiaTxCommands, WrappedGaiaQueryCommands, WrappedGaiaTxCommands},
    query::GaiaQueryResponse,
    GaiaCoreClient, QueryNodeFetcher,
};
use gears::{
    commands::client::{
        query::{run_query, QueryCommand},
        tx::{run_tx, ClientTxContext, TxCommand},
    },
    config::DEFAULT_TENDERMINT_RPC_ADDRESS,
    tendermint::{rpc::response::tx::broadcast::Response, types::chain_id::ChainId},
    types::{
        address::{AccAddress, ValAddress},
        base::coin::UnsignedCoin,
        decimal256::Decimal256,
        uint::Uint256,
    },
    x::types::validator::BondStatus,
};
use staking::{
    cli::{
        query::{
            DelegationCommand, RedelegationCommand, StakingCommands as QueryStakingCommands,
            StakingQueryCli, ValidatorCommand,
        },
        tx::{CreateValidatorCli, StakingCommands, StakingTxCli},
    },
    CommissionRatesRaw, CommissionRaw, DelegationResponse, Description, Validator,
};
use std::{path::PathBuf, str::FromStr};
use utilities::{acc_address, default_coin, ACC_ADDRESS};

#[path = "./utilities.rs"]
mod utilities;

fn run_tx_local(
    from_key: &str,
    home: PathBuf,
    command: GaiaTxCommands,
) -> anyhow::Result<Response> {
    // a comment
    let mut responses = run_tx(
        TxCommand {
            inner: WrappedGaiaTxCommands(command),
            ctx: ClientTxContext::new_online(
                home,
                200_000_u32.try_into().expect("default gas is valid"),
                DEFAULT_TENDERMINT_RPC_ADDRESS.parse()?,
                ChainId::from_str("test-chain")?,
                from_key,
            ),
        },
        &GaiaCoreClient,
        &QueryNodeFetcher,
    )?
    .broadcast()
    .expect("broadcast tx inside");
    assert_eq!(responses.len(), 1);
    Ok(responses.pop().expect("vector has exactly single element"))
}

fn run_query_local(command: GaiaQueryCommands) -> anyhow::Result<GaiaQueryResponse> {
    run_query(
        QueryCommand {
            node: DEFAULT_TENDERMINT_RPC_ADDRESS.parse()?,
            height: None,
            inner: WrappedGaiaQueryCommands(command),
        },
        &GaiaCoreClient,
    )
}

fn new_validator(
    from_key: &str,
    home: PathBuf,
    pubkey: &str,
    amount: UnsignedCoin,
    moniker: &str,
) -> anyhow::Result<Response> {
    let pubkey = serde_json::from_str(pubkey)?;
    let tx_cmd = StakingCommands::CreateValidator(CreateValidatorCli {
        pubkey,
        amount,
        moniker: moniker.to_string(),
        identity: "".to_string(),
        website: "".to_string(),
        security_contact: "".to_string(),
        details: "".to_string(),
        commission_rate: Decimal256::from_atomics(1u64, 1)?,
        commission_max_rate: Decimal256::from_atomics(2u64, 1)?,
        commission_max_change_rate: Decimal256::from_atomics(1u64, 2)?,
        min_self_delegation: Uint256::one(),
    });
    let command = GaiaTxCommands::Staking(StakingTxCli { command: tx_cmd });
    run_tx_local(from_key, home, command)
}

fn new_delegation(
    from_key: &str,
    home: PathBuf,
    validator_address: &str,
    amount: UnsignedCoin,
) -> anyhow::Result<Response> {
    let tx_cmd = StakingCommands::Delegate {
        validator_address: ValAddress::from_bech32(validator_address)?,
        amount,
    };
    let command = GaiaTxCommands::Staking(StakingTxCli { command: tx_cmd });
    run_tx_local(from_key, home, command)
}

fn create_validator_tx(home: PathBuf) -> anyhow::Result<Response> {
    let pubkey = "{\"type\":\"tendermint/PubKeyEd25519\",\"value\":\"+uo5x4+nFiCBt2MuhVwT5XeMfj6ttkjY/JC6WyHb+rE=\"}";
    let amount = UnsignedCoin {
        denom: "uatom".try_into()?,
        amount: Uint256::from(100u64),
    };
    // creates a validator, transaction performs self delegation of 100 uatoms
    new_validator(KEY_NAME, home, pubkey, amount, "test")
}

#[test]
#[ignore = "rust usually run test in || while this tests be started ony by one"]
fn create_validator() -> anyhow::Result<()> {
    let (tendermint, _server_thread) =
        run_gaia_and_tendermint([(acc_address(), default_coin(200_000_000_u32))])?;
    let Response {
        check_tx,
        deliver_tx,
        hash: _,
        height: _,
    } = create_validator_tx(tendermint.1.to_path_buf())?;
    assert!(check_tx.code.is_ok());
    assert_eq!(check_tx.events.len(), 0);
    assert!(deliver_tx.code.is_ok());
    assert_eq!(deliver_tx.events.len(), 4);
    assert!(deliver_tx
        .events
        .iter()
        .any(|e| e.kind == "create_validator"));
    assert!(deliver_tx.events.iter().any(|e| e.kind == "coin_spent"));
    assert!(deliver_tx.events.iter().any(|e| e.kind == "coin_received"));

    Ok(())
}

fn delegate_tx(home: PathBuf) -> anyhow::Result<Response> {
    create_validator_tx(home.clone())?;

    let amount = UnsignedCoin {
        denom: "uatom".try_into()?,
        amount: Uint256::from(10u64),
    };
    // it's the self delegation because function `create_validator_tx` creates a validator with
    // address `cosmosvaloper1syavy2npfyt9tcncdtsdzf7kny9lh777yfrfs4` that is a validator address
    // representation of ACC_ADDRESS account address
    new_delegation(
        KEY_NAME,
        home,
        "cosmosvaloper1syavy2npfyt9tcncdtsdzf7kny9lh777yfrfs4",
        amount,
    )
}

#[test]
#[ignore = "rust usually run test in || while this tests be started ony by one"]
fn delegate() -> anyhow::Result<()> {
    let (tendermint, _server_thread) =
        run_gaia_and_tendermint([(acc_address(), default_coin(200_000_000_u32))])?;

    let Response {
        check_tx,
        deliver_tx,
        hash: _,
        height: _,
    } = delegate_tx(tendermint.1.to_path_buf())?;

    assert!(check_tx.code.is_ok());
    assert_eq!(check_tx.events.len(), 0);
    assert!(deliver_tx.code.is_ok());
    assert_eq!(deliver_tx.events.len(), 4);
    assert!(deliver_tx.events.iter().any(|e| e.kind == "delegate"));
    assert!(deliver_tx.events.iter().any(|e| e.kind == "coin_spent"));
    assert!(deliver_tx.events.iter().any(|e| e.kind == "coin_received"));

    Ok(())
}

fn redelegate_tx(home: PathBuf) -> anyhow::Result<Response> {
    // create source validator
    let pubkey = "{\"type\":\"tendermint/PubKeyEd25519\",\"value\":\"+uo5x4+nFiCBt2MuhVwT5XeMfj6ttkjY/JC6WyHb+rE=\"}";
    let amount = UnsignedCoin {
        denom: "uatom".try_into()?,
        amount: Uint256::from(100u64),
    };
    new_validator(KEY_NAME, home.clone(), pubkey, amount, "test")?;

    // send coins to another account to register it in the chain
    let tx_cmd = BankCommands::Send {
        to_address: AccAddress::from_bech32("cosmos15jlqmacda2pzerhw48gvvxskweg8sz2saadn99")?,
        amount: UnsignedCoin::from_str("30uatom")?,
    };
    let command = GaiaTxCommands::Bank(BankTxCli { command: tx_cmd });
    run_tx_local(KEY_NAME, home.clone(), command)?;

    // create local keypair for second account
    let mnemonic = "utility radio trust maid picture hold palace heart craft fruit recycle void embrace gospel write what soccer resemble yellow decade rug knock control celery";
    let name = "foo";
    key_add(home.clone(), name, mnemonic)?;

    // create destination validator
    let pubkey = "{\"type\":\"tendermint/PubKeyEd25519\",\"value\":\"AAAAC3NzaC1lZDI1NTE5AAAAIFFTUWrymqRbtqMGhZACRrr7sWUnqGB8DR+6ob9d0Fhz\"}";
    let amount = UnsignedCoin {
        denom: "uatom".try_into()?,
        amount: Uint256::from(10u64),
    };
    new_validator(name, home.clone(), pubkey, amount, name)?;

    // create delegation to source validator
    let amount = UnsignedCoin {
        denom: "uatom".try_into()?,
        amount: Uint256::from(10u64),
    };
    new_delegation(
        KEY_NAME,
        home.clone(),
        "cosmosvaloper15jlqmacda2pzerhw48gvvxskweg8sz2scfexfk",
        amount,
    )?;

    /* test */
    let amount = UnsignedCoin {
        denom: "uatom".try_into()?,
        amount: Uint256::from(10u64),
    };
    let tx_cmd = StakingCommands::Redelegate {
        src_validator_address: ValAddress::from_bech32(
            "cosmosvaloper15jlqmacda2pzerhw48gvvxskweg8sz2scfexfk",
        )?,
        dst_validator_address: ValAddress::from_bech32(
            "cosmosvaloper1syavy2npfyt9tcncdtsdzf7kny9lh777yfrfs4",
        )?,
        amount,
    };

    let command = GaiaTxCommands::Staking(StakingTxCli { command: tx_cmd });
    run_tx_local(KEY_NAME, home, command)
}

#[test]
#[ignore = "rust usually run test in || while this tests be started ony by one"]
fn redelegate() -> anyhow::Result<()> {
    let (tendermint, _server_thread) =
        run_gaia_and_tendermint([(acc_address(), default_coin(200_000_000_u32))])?;

    let Response {
        check_tx,
        deliver_tx,
        hash: _,
        height: _,
    } = redelegate_tx(tendermint.1.to_path_buf())?;

    assert!(check_tx.code.is_ok());
    assert_eq!(check_tx.events.len(), 0);
    assert!(deliver_tx.code.is_ok());
    assert_eq!(deliver_tx.events.len(), 2);
    assert!(deliver_tx.events.iter().any(|e| e.kind == "redelegate"));
    assert_eq!(
        deliver_tx
            .events
            .iter()
            .find(|e| e.kind == "redelegate")
            .expect("should exists")
            .attributes
            .len(),
        4
    );

    Ok(())
}

#[test]
#[ignore = "rust usually run test in || while this tests be started ony by one"]
fn redelegate_failed_on_invalid_amount() -> anyhow::Result<()> {
    let (tendermint, _server_thread) =
        run_gaia_and_tendermint([(acc_address(), default_coin(200_000_000_u32))])?;

    // create source validator
    let pubkey = "{\"type\":\"tendermint/PubKeyEd25519\",\"value\":\"+uo5x4+nFiCBt2MuhVwT5XeMfj6ttkjY/JC6WyHb+rE=\"}";
    let amount = UnsignedCoin {
        denom: "uatom".try_into()?,
        amount: Uint256::from(100u64),
    };
    new_validator(KEY_NAME, tendermint.1.to_path_buf(), pubkey, amount, "test")?;

    // send coins to another account to register it in the chain
    let tx_cmd = BankCommands::Send {
        to_address: AccAddress::from_bech32("cosmos15jlqmacda2pzerhw48gvvxskweg8sz2saadn99")?,
        amount: UnsignedCoin::from_str("30uatom")?,
    };
    let command = GaiaTxCommands::Bank(BankTxCli { command: tx_cmd });
    run_tx_local(KEY_NAME, tendermint.1.to_path_buf(), command)?;

    // create local keypair for second account
    let mnemonic = "utility radio trust maid picture hold palace heart craft fruit recycle void embrace gospel write what soccer resemble yellow decade rug knock control celery";
    let name = "foo";
    key_add(tendermint.1.to_path_buf(), name, mnemonic)?;

    // create destination validator
    let pubkey = "{\"type\":\"tendermint/PubKeyEd25519\",\"value\":\"AAAAC3NzaC1lZDI1NTE5AAAAIFFTUWrymqRbtqMGhZACRrr7sWUnqGB8DR+6ob9d0Fhz\"}";
    let amount = UnsignedCoin {
        denom: "uatom".try_into()?,
        amount: Uint256::from(10u64),
    };
    new_validator(name, tendermint.1.to_path_buf(), pubkey, amount, name)?;

    // create delegation to source validator
    let amount = UnsignedCoin {
        denom: "uatom".try_into()?,
        amount: Uint256::from(10u64),
    };
    new_delegation(
        KEY_NAME,
        tendermint.1.to_path_buf(),
        "cosmosvaloper15jlqmacda2pzerhw48gvvxskweg8sz2scfexfk",
        amount,
    )?;

    /* test */
    let amount = UnsignedCoin {
        denom: "uatom".try_into()?,
        amount: Uint256::from(11u64),
    };
    let tx_cmd = StakingCommands::Redelegate {
        src_validator_address: ValAddress::from_bech32(
            "cosmosvaloper15jlqmacda2pzerhw48gvvxskweg8sz2scfexfk",
        )?,
        dst_validator_address: ValAddress::from_bech32(
            "cosmosvaloper1syavy2npfyt9tcncdtsdzf7kny9lh777yfrfs4",
        )?,
        amount,
    };
    let command = GaiaTxCommands::Staking(StakingTxCli { command: tx_cmd });
    let Response {
        check_tx,
        deliver_tx,
        hash: _,
        height: _,
    } = run_tx_local(KEY_NAME, tendermint.1.to_path_buf(), command)?;

    assert!(check_tx.code.is_ok());
    assert!(deliver_tx.code.is_err());
    assert!(deliver_tx.log.contains("invalid shares amount"));
    Ok(())
}

#[test]
#[ignore = "rust usually run test in || while this tests be started ony by one"]
fn query_validator() -> anyhow::Result<()> {
    let (tendermint, _server_thread) =
        run_gaia_and_tendermint([(acc_address(), default_coin(200_000_000_u32))])?;
    create_validator_tx(tendermint.1.to_path_buf())?;

    let query = ValidatorCommand {
        address: ValAddress::from_bech32("cosmosvaloper1syavy2npfyt9tcncdtsdzf7kny9lh777yfrfs4")?,
    };
    let command = GaiaQueryCommands::Staking(StakingQueryCli {
        command: QueryStakingCommands::Validator(query),
    });
    let Validator {
        operator_address,
        delegator_shares,
        description,
        consensus_pubkey,
        jailed,
        tokens,
        unbonding_height: _,
        unbonding_time: _,
        commission,
        min_self_delegation,
        status,
    } = match run_query_local(command)? {
        GaiaQueryResponse::Staking(staking::cli::query::StakingQueryResponse::Validator(
            staking::QueryValidatorResponse { validator: Some(v) },
        )) => v,
        _ => unreachable!(),
    };

    assert_eq!(
        operator_address,
        ValAddress::from_bech32("cosmosvaloper1syavy2npfyt9tcncdtsdzf7kny9lh777yfrfs4")
            .expect("hardcoded is valid")
    );
    assert_eq!(
        delegator_shares,
        Decimal256::from_atomics(100u64, 0).expect("hardcoded is valid")
    );
    assert_eq!(
        description,
        Description {
            moniker: "test".into(),
            ..Default::default()
        }
    );
    assert_eq!(consensus_pubkey, serde_json::from_str("{\"type\":\"tendermint/PubKeyEd25519\",\"value\":\"+uo5x4+nFiCBt2MuhVwT5XeMfj6ttkjY/JC6WyHb+rE=\"}").expect("hardcoded is valid"));
    assert!(!jailed);
    assert_eq!(tokens, Uint256::from(100u64));
    assert_eq!(
        CommissionRaw::from(commission).commission_rates,
        Some(CommissionRatesRaw {
            rate: 10u64.pow(17).to_string(),
            max_rate: (2 * 10u64.pow(17)).to_string(),
            max_change_rate: 10u64.pow(16).to_string(),
        }),
    );
    assert_eq!(min_self_delegation, Uint256::one());
    assert_eq!(status, BondStatus::Unbonded);
    Ok(())
}

#[test]
#[ignore = "rust usually run test in || while this tests be started ony by one"]
fn query_delegation() -> anyhow::Result<()> {
    let (tendermint, _server_thread) =
        run_gaia_and_tendermint([(acc_address(), default_coin(200_000_000_u32))])?;

    // function performs two self delegations:
    // first is a transaction with creation of a validator: amount 100 uatoms
    // second is delegation of 10 uatoms to self
    delegate_tx(tendermint.1.to_path_buf())?;

    let delegator_address = AccAddress::from_bech32(ACC_ADDRESS)?;
    let validator_address =
        ValAddress::from_bech32("cosmosvaloper1syavy2npfyt9tcncdtsdzf7kny9lh777yfrfs4")?;
    let query = DelegationCommand {
        delegator_address: delegator_address.clone(),
        validator_address: validator_address.clone(),
    };
    let command = GaiaQueryCommands::Staking(StakingQueryCli {
        command: QueryStakingCommands::Delegation(query),
    });

    let result = run_query_local(command)?;
    let expected = GaiaQueryResponse::Staking(
        staking::cli::query::StakingQueryResponse::Delegation(staking::QueryDelegationResponse {
            delegation_response: Some(DelegationResponse {
                delegation: Some(staking::Delegation {
                    delegator_address,
                    validator_address,
<<<<<<< HEAD
                    shares: Decimal256::from_atomics(110u64, 0).expect("hardcoded is valid"),
                },
                balance: UnsignedCoin {
                    denom: "uatom".try_into().expect("hardcoded is valid"),
=======
                    shares: Decimal256::from_atomics(110u64, 0).unwrap(),
                }),
                balance: Some(UnsignedCoin {
                    denom: "uatom".try_into().unwrap(),
>>>>>>> 7bb8600a
                    amount: Uint256::from(110u64),
                }),
            }),
        }),
    );
    assert_eq!(result, expected);

    Ok(())
}

// TODO: consider to create tests where validator has another bond status
#[test]
#[ignore = "rust usually run test in || while this tests be started ony by one"]
fn query_redelegation() -> anyhow::Result<()> {
    let (tendermint, _server_thread) =
        run_gaia_and_tendermint([(acc_address(), default_coin(200_000_000_u32))])?;
    redelegate_tx(tendermint.1.to_path_buf())?;

    let delegator_address = AccAddress::from_bech32(ACC_ADDRESS)?;
    let src_validator_address =
        ValAddress::from_bech32("cosmosvaloper15jlqmacda2pzerhw48gvvxskweg8sz2scfexfk")?;
    let dst_validator_address =
        ValAddress::from_bech32("cosmosvaloper1syavy2npfyt9tcncdtsdzf7kny9lh777yfrfs4")?;
    let query = RedelegationCommand {
        delegator_address: delegator_address.clone(),
        dst_validator_address: dst_validator_address.clone(),
        src_validator_address: src_validator_address.clone(),
    };
    let command = GaiaQueryCommands::Staking(StakingQueryCli {
        command: QueryStakingCommands::Redelegation(query),
    });

    let result = run_query_local(command)?;
    // since validator status is BondStatus::Unbonded, the system doesn't store redelegation
    // entries in the queue
    let expected =
        GaiaQueryResponse::Staking(staking::cli::query::StakingQueryResponse::Redelegation(
            staking::QueryRedelegationResponse {
                redelegation_responses: vec![],
                pagination: None,
            },
        ));
    assert_eq!(result, expected);

    Ok(())
}<|MERGE_RESOLUTION|>--- conflicted
+++ resolved
@@ -450,17 +450,10 @@
                 delegation: Some(staking::Delegation {
                     delegator_address,
                     validator_address,
-<<<<<<< HEAD
                     shares: Decimal256::from_atomics(110u64, 0).expect("hardcoded is valid"),
-                },
-                balance: UnsignedCoin {
-                    denom: "uatom".try_into().expect("hardcoded is valid"),
-=======
-                    shares: Decimal256::from_atomics(110u64, 0).unwrap(),
                 }),
                 balance: Some(UnsignedCoin {
-                    denom: "uatom".try_into().unwrap(),
->>>>>>> 7bb8600a
+                    denom: "uatom".try_into().expect("hardcoded is valid"),
                     amount: Uint256::from(110u64),
                 }),
             }),
