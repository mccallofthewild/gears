--- conflicted
+++ resolved
@@ -4,16 +4,11 @@
     QuerySigningInfosResponse,
 };
 use gears::{
-<<<<<<< HEAD
     baseapp::QueryResponse,
+    baseapp::errors::QueryError,
     context::{block::BlockContext, init::InitContext, query::QueryContext, tx::TxContext},
     core::errors::CoreError,
-    error::AppError,
-=======
-    baseapp::errors::QueryError,
-    context::{block::BlockContext, init::InitContext, query::QueryContext, tx::TxContext},
     core::Protobuf,
->>>>>>> 2483dd1b
     ext::Pagination,
     params::ParamsSubspaceKey,
     store::{database::Database, StoreKey},
