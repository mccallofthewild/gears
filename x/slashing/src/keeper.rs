--- conflicted
+++ resolved
@@ -7,13 +7,8 @@
 };
 use gears::{
     context::{
-<<<<<<< HEAD
         block::BlockContext, init::InitContext, tx::TxContext, InfallibleContextMut,
         QueryableContext, TransactionalContext,
-=======
-        block::BlockContext, init::InitContext, InfallibleContextMut, QueryableContext,
-        TransactionalContext,
->>>>>>> e324c100
     },
     error::{AppError, IBC_ENCODE_UNWRAP},
     params::ParamsSubspaceKey,
@@ -29,7 +24,6 @@
         },
         time::Timestamp,
     },
-<<<<<<< HEAD
     types::{
         address::{AccAddress, ConsAddress, ValAddress},
         decimal256::Decimal256,
@@ -39,13 +33,6 @@
         keepers::staking::{SlashingStakingKeeper, VALIDATOR_UPDATE_DELAY},
         module::Module,
         types::{delegation::StakingDelegation, validator::StakingValidator},
-=======
-    types::{address::ConsAddress, store::gas::ext::GasResultExt},
-    x::{
-        keepers::staking::{SlashingStakingKeeper, VALIDATOR_UPDATE_DELAY},
-        module::Module,
-        types::validator::StakingValidator,
->>>>>>> e324c100
     },
 };
 use std::marker::PhantomData;
@@ -123,24 +110,6 @@
     pub fn handle_validator_signature<DB: Database>(
         &self,
         ctx: &mut BlockContext<'_, DB, SK>,
-<<<<<<< HEAD
-        addr_bytes: prost::bytes::Bytes,
-        power: u32,
-        signed: bool,
-    ) {
-        let height = ctx.height();
-
-        // fetch the validator public key
-        let cons_addr = ConsAddress::try_from(Vec::from(addr_bytes)).unwrap();
-        self.get_pub_key(ctx, &cons_addr)
-            .expect("validator consensus address not found");
-
-        // fetch signing info
-        let mut sign_info = self
-            .get_validator_signing_info(ctx, &cons_addr)
-            .unwrap_gas()
-            .expect("Expected signing info for validator but it is not found");
-=======
         cons_addr: ConsAddress,
         power: u32,
         signed: bool,
@@ -153,12 +122,12 @@
         ))?;
 
         // fetch signing info
-        let mut sign_info =
-            self.get_validator_signing_info(ctx, &cons_addr)
-                .ok_or(AppError::Custom(
-                    "Expected signing info for validator but it is not found".to_string(),
-                ))?;
->>>>>>> e324c100
+        let mut sign_info = self
+            .get_validator_signing_info(ctx, &cons_addr)
+            .unwrap_gas()
+            .ok_or(AppError::Custom(
+                "Expected signing info for validator but it is not found".to_string(),
+            ))?;
 
         // this is a relative index, so it counts blocks the validator *should* have signed
         // will use the 0-value default signing info if not present, except for start height
@@ -187,17 +156,10 @@
             }
         }
 
-<<<<<<< HEAD
-        let min_signed_per_window = params.min_signed_per_window_u32();
+        let min_signed_per_window = params.min_signed_per_window_u32()?;
 
         if !signed {
             ctx.push_event(Event {
-=======
-        let min_signed_per_window = params.min_signed_per_window_u32()?;
-
-        if !signed {
-            ctx.append_events(vec![Event {
->>>>>>> e324c100
                 r#type: "liveness".to_string(),
                 attributes: vec![
                     EventAttribute {
@@ -216,11 +178,7 @@
                         index: false,
                     },
                 ],
-<<<<<<< HEAD
             });
-=======
-            }]);
->>>>>>> e324c100
 
             // TODO: how do we log?
             tracing::debug!(
@@ -257,17 +215,9 @@
                 // Downtime confirmed: slash and jail the validator
                 // We need to retrieve the stake distribution which signed the block, so we subtract ValidatorUpdateDelay from the evidence height,
                 // and subtract an additional 1 since this is the LastCommit.
-<<<<<<< HEAD
-                // Note that this *can* result in a negative "distributionHeight" up to -ValidatorUpdateDelay-1,
-                // i.e. at the end of the pre-genesis block (none) = at the beginning of the genesis block.
-                // That's fine since this is just used to filter unbonding delegations & redelegations.
-
-                let distribution_height = height - VALIDATOR_UPDATE_DELAY as u32 - 1;
-=======
                 let distribution_height = height
                     .saturating_sub(VALIDATOR_UPDATE_DELAY)
                     .saturating_sub(1);
->>>>>>> e324c100
 
                 ctx.append_events(vec![Event {
                     r#type: "slash".to_string(),
@@ -348,7 +298,8 @@
 
         // Set the updated signing info
         self.set_validator_signing_info(ctx, &cons_addr, &sign_info);
-<<<<<<< HEAD
+
+        Ok(())
     }
 
     //
@@ -455,12 +406,6 @@
 
     //
 
-=======
-
-        Ok(())
-    }
-
->>>>>>> e324c100
     /// get_pub_key returns the pubkey from the adddress-pubkey relation
     pub fn get_pub_key<DB: Database>(
         &self,
@@ -491,7 +436,6 @@
     }
 
     /// set_validator_signing_info sets the validator signing info to a consensus address key
-<<<<<<< HEAD
     pub fn get_validator_signing_info<DB: Database, CTX: QueryableContext<DB, SK>>(
         &self,
         ctx: &CTX,
@@ -502,18 +446,6 @@
         store.get(&key).map(|sign_info| {
             sign_info.map(|bytes| serde_json::from_slice(&bytes).unwrap_or_corrupt())
         })
-=======
-    pub fn get_validator_signing_info<DB: Database>(
-        &self,
-        ctx: &BlockContext<'_, DB, SK>,
-        addr: &ConsAddress,
-    ) -> Option<ValidatorSigningInfo> {
-        let store = ctx.kv_store(&self.store_key);
-        let key = validator_signing_info_key(addr.clone());
-        store
-            .get(&key)
-            .map(|bytes| serde_json::from_slice(&bytes).unwrap_or_corrupt())
->>>>>>> e324c100
     }
 
     /// set_validator_signing_info sets the validator signing info to a consensus address key
