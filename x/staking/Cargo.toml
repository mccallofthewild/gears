[package]
name = "staking"
version = "0.1.0"
edition = "2021"

[dependencies]
anyhow = { workspace = true }
bank = { path = "../bank/" }
chrono = { version = "0.4.38", features = ["serde"] }
clap = { workspace = true }
gears = { path = "../../gears", features = [ "cli", "xmods", "governance" ] }
prost = { workspace = true }
serde = { workspace = true, default-features = false }
serde_json = { workspace = true }
<<<<<<< HEAD
tokio = { workspace = true }
thiserror = { workspace = true }
ibc-proto = { workspace = true }
tracing = { workspace = true }
tonic = { workspace = true }
tower-layer = { workspace = true }
=======
thiserror = { workspace = true }
>>>>>>> ec64263c
<|MERGE_RESOLUTION|>--- conflicted
+++ resolved
@@ -12,13 +12,8 @@
 prost = { workspace = true }
 serde = { workspace = true, default-features = false }
 serde_json = { workspace = true }
-<<<<<<< HEAD
-tokio = { workspace = true }
 thiserror = { workspace = true }
 ibc-proto = { workspace = true }
 tracing = { workspace = true }
 tonic = { workspace = true }
-tower-layer = { workspace = true }
-=======
-thiserror = { workspace = true }
->>>>>>> ec64263c
+tower-layer = { workspace = true }