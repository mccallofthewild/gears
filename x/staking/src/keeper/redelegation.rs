pub use super::*;
<<<<<<< HEAD
use crate::{
    consts::error::TIMESTAMP_NANOS_EXPECT, length_prefixed_val_del_addrs_key, RedelegationEntry,
};
use gears::store::database::ext::UnwrapCorrupt;
=======
use crate::consts::error::TIMESTAMP_NANOS_EXPECT;
use gears::{
    context::{InfallibleContext, InfallibleContextMut},
    store::database::ext::UnwrapCorrupt,
};
>>>>>>> da75e6b3

impl<
        SK: StoreKey,
        PSK: ParamsSubspaceKey,
        AK: AccountKeeper<SK>,
        BK: BankKeeper<SK>,
        KH: KeeperHooks<SK>,
    > Keeper<SK, PSK, AK, BK, KH>
{
<<<<<<< HEAD
    /// begin unbonding / redelegation; create a redelegation record
    pub fn begin_redelegation<DB: Database, CTX: TransactionalContext<DB, SK>>(
        &self,
        ctx: &mut CTX,
        del_addr: &AccAddress,
        val_src_addr: &ValAddress,
        val_dst_addr: &ValAddress,
        shares: Decimal256,
    ) -> anyhow::Result<Timestamp> {
        if val_src_addr == val_dst_addr {
            return Err(AppError::Custom("self redelegation".to_string()).into());
        }

        let mut dst_validator = if let Some(validator) = self.validator(ctx, val_dst_addr) {
            validator
        } else {
            return Err(AppError::Custom(format!("bad redelegation dst: {}", val_dst_addr)).into());
        };

        let src_validator = if let Some(validator) = self.validator(ctx, val_src_addr) {
            validator
        } else {
            return Err(AppError::Custom(format!("bad redelegation src: {}", val_dst_addr)).into());
        };

        // check if this is a transitive redelegation
        if self.has_receiving_redelegation(ctx, del_addr, val_src_addr) {
            return Err(AppError::Custom("transitive redelegation".to_string()).into());
        }

        if self.has_max_redelegation_entries(ctx, del_addr, val_src_addr, val_dst_addr) {
            return Err(AppError::Custom("max redelegation entries".to_string()).into());
        }

        let return_amount = self.unbond(ctx, del_addr, val_src_addr, shares)?;

        if return_amount.is_zero() {
            return Err(AppError::Custom("tiny redelegation amount".to_string()).into());
        }

        let shares_created = self.delegate(
            ctx,
            del_addr,
            return_amount,
            src_validator.status,
            &mut dst_validator,
            false,
        )?;

        // create the unbonding delegation
        let (completion_time, height, complete_now) = self.begin_info(ctx, val_src_addr);
        if complete_now {
            // no need to create the redelegation object
            return Ok(completion_time);
        }

        let redelegation = self.set_redelegation_entry(
            ctx,
            del_addr,
            val_src_addr,
            val_dst_addr,
            height,
            completion_time.clone(),
            return_amount,
            shares_created,
        );

        self.insert_redelegation_queue(ctx, &redelegation, completion_time.clone());
        Ok(completion_time)
    }

    pub fn has_receiving_redelegation<DB: Database, CTX: QueryableContext<DB, SK>>(
        &self,
        ctx: &mut CTX,
        del_addr: &AccAddress,
        val_src_addr: &ValAddress,
    ) -> bool {
        let store = ctx.kv_store(&self.store_key);

        let mut prefix = REDELEGATION_BY_VAL_DST_INDEX_KEY.to_vec();
        let postfix = length_prefixed_val_del_addrs_key(val_src_addr, del_addr);
        prefix.extend_from_slice(&postfix);

        // TODO: check logic
        store.get(&prefix).is_some()
    }

    pub fn has_max_redelegation_entries<DB: Database, CTX: QueryableContext<DB, SK>>(
        &self,
        ctx: &mut CTX,
        del_addr: &AccAddress,
        val_src_addr: &ValAddress,
        val_dst_addr: &ValAddress,
    ) -> bool {
        let params = self.staking_params_keeper.get(ctx);

        if let Some(redelegation) = self.redelegation(ctx, del_addr, val_src_addr, val_dst_addr) {
            redelegation.entries.len() >= params.max_entries as usize
        } else {
            false
        }
    }

    /// set_redelegation_entry adds an entry to the unbonding delegation at
    /// the given addresses. It creates the unbonding delegation if it does not exist
    // TODO: consider to change signature
    #[allow(clippy::too_many_arguments)]
    pub fn set_redelegation_entry<DB: Database, CTX: TransactionalContext<DB, SK>>(
        &self,
        ctx: &mut CTX,
        del_addr: &AccAddress,
        val_src_addr: &ValAddress,
        val_dst_addr: &ValAddress,
        creation_height: u64,
        min_time: Timestamp,
        balance: Uint256,
        shares_dst: Decimal256,
    ) -> Redelegation {
        let entry = RedelegationEntry {
            creation_height,
            completion_time: min_time,
            initial_balance: balance,
            share_dst: shares_dst,
        };
        let redelegation = if let Some(mut redelegation) =
            self.redelegation(ctx, del_addr, val_src_addr, val_dst_addr)
        {
            redelegation.add_entry(entry);
            redelegation
        } else {
            Redelegation {
                delegator_address: del_addr.clone(),
                validator_src_address: val_src_addr.clone(),
                validator_dst_address: val_dst_addr.clone(),
                entries: vec![entry],
            }
        };

        self.set_redelegation(ctx, &redelegation);
        redelegation
    }

    pub fn redelegation<DB: Database, CTX: QueryableContext<DB, SK>>(
        &self,
        ctx: &CTX,
        del_addr: &AccAddress,
        val_src_addr: &ValAddress,
        val_dst_addr: &ValAddress,
    ) -> Option<Redelegation> {
        let store = ctx.kv_store(&self.store_key);
=======
    pub fn redelegation<DB: Database, CTX: InfallibleContext<DB, SK>>(
        &self,
        ctx: &mut CTX,
        del_addr: AccAddress,
        val_src_addr: ValAddress,
        val_dst_addr: ValAddress,
    ) -> anyhow::Result<Redelegation> {
        let store = InfallibleContext::infallible_store(ctx, &self.store_key);
>>>>>>> da75e6b3
        let store = store.prefix_store(REDELEGATIONS_KEY);
        let mut key = del_addr.to_string().as_bytes().to_vec();
        key.put(val_src_addr.to_string().as_bytes());
        key.put(val_dst_addr.to_string().as_bytes());
        store
            .get(&key)
            .map(|bytes| serde_json::from_slice(&bytes).unwrap_or_corrupt())
    }

    pub fn set_redelegation<DB: Database, CTX: InfallibleContextMut<DB, SK>>(
        &self,
        ctx: &mut CTX,
        delegation: &Redelegation,
    ) {
        let store = InfallibleContextMut::infallible_store_mut(ctx, &self.store_key);
        let mut delegations_store = store.prefix_store_mut(REDELEGATIONS_KEY);
        let mut key = delegation.delegator_address.to_string().as_bytes().to_vec();
        key.put(delegation.validator_src_address.to_string().as_bytes());
        key.put(delegation.validator_dst_address.to_string().as_bytes());
        delegations_store.set(
            key,
            serde_json::to_vec(&delegation).expect(SERDE_ENCODING_DOMAIN_TYPE),
        );
    }

    pub fn remove_redelegation<DB: Database, CTX: InfallibleContextMut<DB, SK>>(
        &self,
        ctx: &mut CTX,
        delegation: &Redelegation,
    ) -> Option<Vec<u8>> {
        let store = InfallibleContextMut::infallible_store_mut(ctx, &self.store_key);
        let mut delegations_store = store.prefix_store_mut(REDELEGATIONS_KEY);
        let mut key = delegation.delegator_address.to_string().as_bytes().to_vec();
        key.put(delegation.validator_src_address.to_string().as_bytes());
        key.put(delegation.validator_dst_address.to_string().as_bytes());
        delegations_store.delete(&key)
    }

    pub fn complete_redelegation<DB: Database>(
        &self,
        ctx: &mut BlockContext<'_, DB, SK>,
        del_addr: AccAddress,
        val_src_addr: ValAddress,
        val_dst_addr: ValAddress,
    ) -> anyhow::Result<Vec<Coin>> {
        let redelegation = self
            .redelegation(ctx, &del_addr, &val_src_addr, &val_dst_addr)
            .ok_or(AppError::Custom("no redelegation found".to_string()))?;

        let mut balances = vec![];
        let params = self.staking_params_keeper.get(ctx);
        let denom = params.bond_denom;
        let ctx_time = ctx.header.time.clone();
        // TODO: consider to move the DataTime type and work with timestamps into Gears
        // The timestamp is provided by context and conversion won't fail.
        let ctx_time =
            chrono::DateTime::from_timestamp(ctx_time.seconds, ctx_time.nanos as u32).unwrap();

        // loop through all the entries and complete mature redelegation entries
        let mut new_redelegations = vec![];
        for entry in &redelegation.entries {
            let coin = Coin {
                denom: denom.clone(),
                amount: entry.initial_balance,
            };
            if entry.is_mature(ctx_time) && !coin.amount.is_zero() {
                balances.push(coin);
            } else {
                new_redelegations.push(entry);
            }
        }

        // set the redelegation or remove it if there are no more entries
        if new_redelegations.is_empty() {
            self.remove_redelegation(ctx, &redelegation);
        } else {
            self.set_redelegation(ctx, &redelegation);
        }
        Ok(balances)
    }

    pub fn insert_redelegation_queue<DB: Database, CTX: InfallibleContextMut<DB, SK>>(
        &self,
        ctx: &mut CTX,
        redelegation: &Redelegation,
        completion_time: Timestamp,
    ) {
        // TODO: consider to move the DataTime type and work with timestamps into Gears
        // The timestamp is provided by context and conversion won't fail.
        let completion_time =
            chrono::DateTime::from_timestamp(completion_time.seconds, completion_time.nanos as u32)
                .unwrap();
        let mut time_slice = self.redelegation_queue_time_slice(ctx, completion_time);
        let dvv_triplet = DvvTriplet {
            del_addr: redelegation.delegator_address.clone(),
            val_src_addr: redelegation.validator_src_address.clone(),
            val_dst_addr: redelegation.validator_dst_address.clone(),
        };
        if time_slice.is_empty() {
            self.set_redelegation_queue_time_slice(ctx, completion_time, vec![dvv_triplet]);
        } else {
            time_slice.push(dvv_triplet);
            self.set_redelegation_queue_time_slice(ctx, completion_time, time_slice);
        }
    }

    pub fn redelegation_queue_time_slice<DB: Database, CTX: InfallibleContext<DB, SK>>(
        &self,
        ctx: &mut CTX,
        completion_time: chrono::DateTime<Utc>,
    ) -> Vec<DvvTriplet> {
        let store = InfallibleContext::infallible_store(ctx, &self.store_key);
        let store = store.prefix_store(REDELEGATION_QUEUE_KEY);

        let key = completion_time
            .timestamp_nanos_opt()
            .expect(TIMESTAMP_NANOS_EXPECT)
            .to_le_bytes();
        if let Some(bytes) = store.get(&key) {
            serde_json::from_slice(&bytes).unwrap_or_corrupt()
        } else {
            vec![]
        }
    }

    pub fn set_redelegation_queue_time_slice<DB: Database, CTX: InfallibleContextMut<DB, SK>>(
        &self,
        ctx: &mut CTX,
        completion_time: chrono::DateTime<Utc>,
        redelegations: Vec<DvvTriplet>,
    ) {
        let store = InfallibleContextMut::infallible_store_mut(ctx, &self.store_key);
        let mut store = store.prefix_store_mut(REDELEGATION_QUEUE_KEY);

        let key = completion_time
            .timestamp_nanos_opt()
            .expect(TIMESTAMP_NANOS_EXPECT)
            .to_le_bytes();
        let value = serde_json::to_vec(&redelegations).expect(SERDE_ENCODING_DOMAIN_TYPE);
        store.set(key, value);
    }

    /// Returns a concatenated list of all the timeslices inclusively previous to
    /// currTime, and deletes the timeslices from the queue
    pub fn dequeue_all_mature_redelegation_queue<
        DB: Database,
        CTX: InfallibleContextMut<DB, SK>,
    >(
        &self,
        ctx: &mut CTX,
        time: Timestamp,
    ) -> Vec<DvvTriplet> {
        let (keys, mature_redelegations) = {
            let storage = InfallibleContext::infallible_store(ctx, &self.store_key);
            let store = storage.prefix_store(REDELEGATION_QUEUE_KEY);

            // TODO: consider to move the DataTime type and work with timestamps into Gears
            // The timestamp is provided by context and conversion won't fail.
            let time = chrono::DateTime::from_timestamp(time.seconds, time.nanos as u32).unwrap();
            // gets an iterator for all timeslices from time 0 until the current Blockheader time
            let end = unbonding_delegation_time_key(time).to_vec();
            let mut mature_redelegations = vec![];
            let mut keys = vec![];
            // gets an iterator for all timeslices from time 0 until the current Blockheader time
            let mut previous_was_end = false;
            for (k, v) in store.range(..).take_while(|(k, _)| {
                let is_not_end = **k != end;
                let res = is_not_end && !previous_was_end;
                previous_was_end = !is_not_end;
                res
            }) {
                let time_slice: Vec<DvvTriplet> = serde_json::from_slice(&v).unwrap_or_corrupt();
                mature_redelegations.extend(time_slice);
                keys.push(k.to_vec());
            }
            (keys, mature_redelegations)
        };

        let storage = InfallibleContextMut::infallible_store_mut(ctx, &self.store_key);
        let mut store = storage.prefix_store_mut(UNBONDING_QUEUE_KEY);
        keys.iter().for_each(|k| {
            store.delete(k);
        });
        mature_redelegations
    }
}<|MERGE_RESOLUTION|>--- conflicted
+++ resolved
@@ -1,16 +1,11 @@
 pub use super::*;
-<<<<<<< HEAD
 use crate::{
     consts::error::TIMESTAMP_NANOS_EXPECT, length_prefixed_val_del_addrs_key, RedelegationEntry,
 };
-use gears::store::database::ext::UnwrapCorrupt;
-=======
-use crate::consts::error::TIMESTAMP_NANOS_EXPECT;
 use gears::{
     context::{InfallibleContext, InfallibleContextMut},
     store::database::ext::UnwrapCorrupt,
 };
->>>>>>> da75e6b3
 
 impl<
         SK: StoreKey,
@@ -20,7 +15,6 @@
         KH: KeeperHooks<SK>,
     > Keeper<SK, PSK, AK, BK, KH>
 {
-<<<<<<< HEAD
     /// begin unbonding / redelegation; create a redelegation record
     pub fn begin_redelegation<DB: Database, CTX: TransactionalContext<DB, SK>>(
         &self,
@@ -34,24 +28,24 @@
             return Err(AppError::Custom("self redelegation".to_string()).into());
         }
 
-        let mut dst_validator = if let Some(validator) = self.validator(ctx, val_dst_addr) {
+        let mut dst_validator = if let Some(validator) = self.validator(ctx, val_dst_addr)? {
             validator
         } else {
             return Err(AppError::Custom(format!("bad redelegation dst: {}", val_dst_addr)).into());
         };
 
-        let src_validator = if let Some(validator) = self.validator(ctx, val_src_addr) {
+        let src_validator = if let Some(validator) = self.validator(ctx, val_src_addr)? {
             validator
         } else {
             return Err(AppError::Custom(format!("bad redelegation src: {}", val_dst_addr)).into());
         };
 
         // check if this is a transitive redelegation
-        if self.has_receiving_redelegation(ctx, del_addr, val_src_addr) {
+        if self.has_receiving_redelegation(ctx, del_addr, val_src_addr)? {
             return Err(AppError::Custom("transitive redelegation".to_string()).into());
         }
 
-        if self.has_max_redelegation_entries(ctx, del_addr, val_src_addr, val_dst_addr) {
+        if self.has_max_redelegation_entries(ctx, del_addr, val_src_addr, val_dst_addr)? {
             return Err(AppError::Custom("max redelegation entries".to_string()).into());
         }
 
@@ -71,7 +65,7 @@
         )?;
 
         // create the unbonding delegation
-        let (completion_time, height, complete_now) = self.begin_info(ctx, val_src_addr);
+        let (completion_time, height, complete_now) = self.begin_info(ctx, val_src_addr)?;
         if complete_now {
             // no need to create the redelegation object
             return Ok(completion_time);
@@ -86,9 +80,9 @@
             completion_time.clone(),
             return_amount,
             shares_created,
-        );
-
-        self.insert_redelegation_queue(ctx, &redelegation, completion_time.clone());
+        )?;
+
+        self.insert_redelegation_queue(ctx, &redelegation, completion_time.clone())?;
         Ok(completion_time)
     }
 
@@ -97,7 +91,7 @@
         ctx: &mut CTX,
         del_addr: &AccAddress,
         val_src_addr: &ValAddress,
-    ) -> bool {
+    ) -> Result<bool, StoreErrors> {
         let store = ctx.kv_store(&self.store_key);
 
         let mut prefix = REDELEGATION_BY_VAL_DST_INDEX_KEY.to_vec();
@@ -105,7 +99,7 @@
         prefix.extend_from_slice(&postfix);
 
         // TODO: check logic
-        store.get(&prefix).is_some()
+        store.get(&prefix).map(|red| red.is_some())
     }
 
     pub fn has_max_redelegation_entries<DB: Database, CTX: QueryableContext<DB, SK>>(
@@ -114,13 +108,13 @@
         del_addr: &AccAddress,
         val_src_addr: &ValAddress,
         val_dst_addr: &ValAddress,
-    ) -> bool {
-        let params = self.staking_params_keeper.get(ctx);
-
-        if let Some(redelegation) = self.redelegation(ctx, del_addr, val_src_addr, val_dst_addr) {
-            redelegation.entries.len() >= params.max_entries as usize
-        } else {
-            false
+    ) -> Result<bool, StoreErrors> {
+        let params = self.staking_params_keeper.try_get(ctx)?;
+
+        if let Some(redelegation) = self.redelegation(ctx, del_addr, val_src_addr, val_dst_addr)? {
+            Ok(redelegation.entries.len() >= params.max_entries as usize)
+        } else {
+            Ok(false)
         }
     }
 
@@ -138,7 +132,7 @@
         min_time: Timestamp,
         balance: Uint256,
         shares_dst: Decimal256,
-    ) -> Redelegation {
+    ) -> Result<Redelegation, StoreErrors> {
         let entry = RedelegationEntry {
             creation_height,
             completion_time: min_time,
@@ -146,7 +140,7 @@
             share_dst: shares_dst,
         };
         let redelegation = if let Some(mut redelegation) =
-            self.redelegation(ctx, del_addr, val_src_addr, val_dst_addr)
+            self.redelegation(ctx, del_addr, val_src_addr, val_dst_addr)?
         {
             redelegation.add_entry(entry);
             redelegation
@@ -159,8 +153,8 @@
             }
         };
 
-        self.set_redelegation(ctx, &redelegation);
-        redelegation
+        self.set_redelegation(ctx, &redelegation)?;
+        Ok(redelegation)
     }
 
     pub fn redelegation<DB: Database, CTX: QueryableContext<DB, SK>>(
@@ -169,33 +163,23 @@
         del_addr: &AccAddress,
         val_src_addr: &ValAddress,
         val_dst_addr: &ValAddress,
-    ) -> Option<Redelegation> {
+    ) -> Result<Option<Redelegation>, StoreErrors> {
         let store = ctx.kv_store(&self.store_key);
-=======
-    pub fn redelegation<DB: Database, CTX: InfallibleContext<DB, SK>>(
-        &self,
-        ctx: &mut CTX,
-        del_addr: AccAddress,
-        val_src_addr: ValAddress,
-        val_dst_addr: ValAddress,
-    ) -> anyhow::Result<Redelegation> {
-        let store = InfallibleContext::infallible_store(ctx, &self.store_key);
->>>>>>> da75e6b3
         let store = store.prefix_store(REDELEGATIONS_KEY);
         let mut key = del_addr.to_string().as_bytes().to_vec();
         key.put(val_src_addr.to_string().as_bytes());
         key.put(val_dst_addr.to_string().as_bytes());
-        store
-            .get(&key)
-            .map(|bytes| serde_json::from_slice(&bytes).unwrap_or_corrupt())
-    }
-
-    pub fn set_redelegation<DB: Database, CTX: InfallibleContextMut<DB, SK>>(
+        Ok(store
+            .get(&key)?
+            .map(|bytes| serde_json::from_slice(&bytes).unwrap_or_corrupt()))
+    }
+
+    pub fn set_redelegation<DB: Database, CTX: TransactionalContext<DB, SK>>(
         &self,
         ctx: &mut CTX,
         delegation: &Redelegation,
-    ) {
-        let store = InfallibleContextMut::infallible_store_mut(ctx, &self.store_key);
+    ) -> Result<(), StoreErrors> {
+        let store = ctx.kv_store_mut(&self.store_key);
         let mut delegations_store = store.prefix_store_mut(REDELEGATIONS_KEY);
         let mut key = delegation.delegator_address.to_string().as_bytes().to_vec();
         key.put(delegation.validator_src_address.to_string().as_bytes());
@@ -203,7 +187,7 @@
         delegations_store.set(
             key,
             serde_json::to_vec(&delegation).expect(SERDE_ENCODING_DOMAIN_TYPE),
-        );
+        )
     }
 
     pub fn remove_redelegation<DB: Database, CTX: InfallibleContextMut<DB, SK>>(
@@ -228,6 +212,7 @@
     ) -> anyhow::Result<Vec<Coin>> {
         let redelegation = self
             .redelegation(ctx, &del_addr, &val_src_addr, &val_dst_addr)
+            .map_err(|e| AppError::Custom(e.to_string()))?
             .ok_or(AppError::Custom("no redelegation found".to_string()))?;
 
         let mut balances = vec![];
@@ -257,62 +242,63 @@
         if new_redelegations.is_empty() {
             self.remove_redelegation(ctx, &redelegation);
         } else {
-            self.set_redelegation(ctx, &redelegation);
+            self.set_redelegation(ctx, &redelegation)?;
         }
         Ok(balances)
     }
 
-    pub fn insert_redelegation_queue<DB: Database, CTX: InfallibleContextMut<DB, SK>>(
+    pub fn insert_redelegation_queue<DB: Database, CTX: TransactionalContext<DB, SK>>(
         &self,
         ctx: &mut CTX,
         redelegation: &Redelegation,
         completion_time: Timestamp,
-    ) {
+    ) -> Result<(), StoreErrors> {
         // TODO: consider to move the DataTime type and work with timestamps into Gears
         // The timestamp is provided by context and conversion won't fail.
         let completion_time =
             chrono::DateTime::from_timestamp(completion_time.seconds, completion_time.nanos as u32)
                 .unwrap();
-        let mut time_slice = self.redelegation_queue_time_slice(ctx, completion_time);
+        let mut time_slice = self.redelegation_queue_time_slice(ctx, completion_time)?;
         let dvv_triplet = DvvTriplet {
             del_addr: redelegation.delegator_address.clone(),
             val_src_addr: redelegation.validator_src_address.clone(),
             val_dst_addr: redelegation.validator_dst_address.clone(),
         };
         if time_slice.is_empty() {
-            self.set_redelegation_queue_time_slice(ctx, completion_time, vec![dvv_triplet]);
+            self.set_redelegation_queue_time_slice(ctx, completion_time, vec![dvv_triplet])?;
         } else {
             time_slice.push(dvv_triplet);
-            self.set_redelegation_queue_time_slice(ctx, completion_time, time_slice);
-        }
-    }
-
-    pub fn redelegation_queue_time_slice<DB: Database, CTX: InfallibleContext<DB, SK>>(
+            self.set_redelegation_queue_time_slice(ctx, completion_time, time_slice)?;
+        }
+        Ok(())
+    }
+
+    pub fn redelegation_queue_time_slice<DB: Database, CTX: TransactionalContext<DB, SK>>(
         &self,
         ctx: &mut CTX,
         completion_time: chrono::DateTime<Utc>,
-    ) -> Vec<DvvTriplet> {
-        let store = InfallibleContext::infallible_store(ctx, &self.store_key);
+    ) -> Result<Vec<DvvTriplet>, StoreErrors> {
+        let store = ctx.kv_store(&self.store_key);
         let store = store.prefix_store(REDELEGATION_QUEUE_KEY);
 
         let key = completion_time
             .timestamp_nanos_opt()
             .expect(TIMESTAMP_NANOS_EXPECT)
             .to_le_bytes();
-        if let Some(bytes) = store.get(&key) {
-            serde_json::from_slice(&bytes).unwrap_or_corrupt()
-        } else {
-            vec![]
-        }
-    }
-
-    pub fn set_redelegation_queue_time_slice<DB: Database, CTX: InfallibleContextMut<DB, SK>>(
+        if let Some(bytes) = store.get(&key)? {
+            Ok(serde_json::from_slice(&bytes).unwrap_or_corrupt())
+        } else {
+            Ok(vec![])
+        }
+    }
+
+    pub fn set_redelegation_queue_time_slice<DB: Database, CTX: TransactionalContext<DB, SK>>(
         &self,
         ctx: &mut CTX,
         completion_time: chrono::DateTime<Utc>,
         redelegations: Vec<DvvTriplet>,
-    ) {
-        let store = InfallibleContextMut::infallible_store_mut(ctx, &self.store_key);
+    ) -> Result<(), StoreErrors> {
+        let store = ctx.kv_store_mut(&self.store_key);
         let mut store = store.prefix_store_mut(REDELEGATION_QUEUE_KEY);
 
         let key = completion_time
@@ -320,7 +306,7 @@
             .expect(TIMESTAMP_NANOS_EXPECT)
             .to_le_bytes();
         let value = serde_json::to_vec(&redelegations).expect(SERDE_ENCODING_DOMAIN_TYPE);
-        store.set(key, value);
+        store.set(key, value)
     }
 
     /// Returns a concatenated list of all the timeslices inclusively previous to
