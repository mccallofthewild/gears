pub use super::*;
use crate::{
    consts::error::{SERDE_ENCODING_DOMAIN_TYPE, TIMESTAMP_NANOS_EXPECT},
<<<<<<< HEAD
    Validator,
=======
    Commission, CreateValidator, Validator,
};
use gears::{
    context::tx::TxContext,
    store::database::ext::UnwrapCorrupt,
    types::{address::ConsAddress, store::errors::StoreErrors},
>>>>>>> da75e6b3
};
use gears::{store::database::ext::UnwrapCorrupt, types::address::ConsAddress};

impl<
        SK: StoreKey,
        PSK: ParamsSubspaceKey,
        AK: AccountKeeper<SK>,
        BK: BankKeeper<SK>,
        KH: KeeperHooks<SK>,
    > Keeper<SK, PSK, AK, BK, KH>
{
<<<<<<< HEAD
=======
    /// CreateValidator defines a method for creating a new validator
    pub fn create_validator<DB: Database>(
        &self,
        ctx: &mut TxContext<'_, DB, SK>,
        msg: &CreateValidator,
    ) -> Result<(), AppError> {
        let params = self.staking_params_keeper.try_get(ctx)?;

        if self.validator(ctx, &msg.validator_address)?.is_some() {
            return Err(AppError::Custom(format!(
                "Account {} exists",
                msg.validator_address
            )));
        };

        let cons_addr: ConsAddress = msg.pub_key.clone().into();
        if self.validator_by_cons_addr(ctx, &cons_addr)?.is_some() {
            return Err(AppError::Custom(format!(
                "Public key {} exists",
                ConsAddress::from(msg.pub_key.clone())
            )));
        }

        if msg.value.denom != params.bond_denom {
            return Err(AppError::InvalidRequest(format!(
                "invalid coin denomination: got {}, expected {}",
                msg.value.denom, params.bond_denom
            )));
        }

        msg.description.ensure_length()?;

        let consensus_validators = &ctx.consensus_params().validator;
        // TODO: discuss impl of `str_type`
        let pub_key_type = msg.pub_key.str_type();
        if !consensus_validators
            .pub_key_types
            .iter()
            .any(|key_type| pub_key_type == key_type)
        {
            return Err(AppError::InvalidPublicKey);
        }

        let mut validator = Validator::new_with_defaults(
            msg.validator_address.clone(),
            msg.pub_key.clone(),
            msg.description.clone(),
        );

        // TODO: make better api for timestamps in Gears
        let update_time = ctx.get_time();
        let commission = Commission::new(msg.commission.clone(), update_time)?;
        validator.set_initial_commission(commission);
        validator.min_self_delegation = msg.min_self_delegation;

        self.set_validator(ctx, &validator)?;
        self.set_validator_by_cons_addr(ctx, &validator)?;
        self.set_new_validator_by_power_index(ctx, &validator)?;

        // call the after-creation hook
        self.after_validator_created(ctx, &validator);

        // move coins from the msg.address account to a (self-delegation) delegator account
        // the validator account and global shares are updated within here
        // NOTE source will always be from a wallet which are unbonded
        self.delegate(
            ctx,
            msg.delegator_address.clone(),
            msg.value.amount,
            BondStatus::Unbonded,
            &mut validator,
            true,
        )?;

        ctx.append_events(vec![
            Event {
                r#type: EVENT_TYPE_CREATE_VALIDATOR.to_string(),
                attributes: vec![
                    EventAttribute {
                        key: ATTRIBUTE_KEY_VALIDATOR.as_bytes().into(),
                        value: msg.validator_address.to_string().as_bytes().to_vec().into(),
                        index: false,
                    },
                    EventAttribute {
                        key: ATTRIBUTE_KEY_AMOUNT.as_bytes().into(),
                        value: serde_json::to_vec(&msg.value)
                            .expect(SERDE_ENCODING_DOMAIN_TYPE)
                            .into(),
                        index: false,
                    },
                ],
            },
            Event {
                r#type: EVENT_TYPE_MESSAGE.to_string(),
                attributes: vec![
                    EventAttribute {
                        key: ATTRIBUTE_KEY_MODULE.as_bytes().into(),
                        value: ATTRIBUTE_VALUE_CATEGORY.as_bytes().to_vec().into(),
                        index: false,
                    },
                    EventAttribute {
                        key: ATTRIBUTE_KEY_SENDER.as_bytes().into(),
                        value: msg.delegator_address.to_string().as_bytes().to_vec().into(),
                        index: false,
                    },
                ],
            },
        ]);

        Ok(())
    }

>>>>>>> da75e6b3
    pub fn validator<DB: Database, CTX: QueryableContext<DB, SK>>(
        &self,
        ctx: &CTX,
        key: &ValAddress,
    ) -> Result<Option<Validator>, StoreErrors> {
        let store = ctx.kv_store(&self.store_key);
        let validators_store = store.prefix_store(VALIDATORS_KEY);
        Ok(validators_store
            .get(key.to_string().as_bytes())?
            .map(|e| serde_json::from_slice(&e).unwrap_or_corrupt()))
    }

    pub fn set_validator<DB: Database, CTX: TransactionalContext<DB, SK>>(
        &self,
        ctx: &mut CTX,
        validator: &Validator,
    ) -> Result<(), StoreErrors> {
        let store = ctx.kv_store_mut(&self.store_key);
        let mut validators_store = store.prefix_store_mut(VALIDATORS_KEY);
        validators_store.set(
            validator.operator_address.to_string().as_bytes().to_vec(),
            serde_json::to_vec(&validator).expect(SERDE_ENCODING_DOMAIN_TYPE),
        )
    }

    pub fn remove_validator<DB: Database, CTX: TransactionalContext<DB, SK>>(
        &self,
        ctx: &mut CTX,
        validator: &Validator,
    ) -> Option<Vec<u8>> {
        let store = ctx.kv_store_mut(&self.store_key);
        let mut validators_store = store.prefix_store_mut(VALIDATORS_KEY);
        validators_store.delete(validator.operator_address.to_string().as_bytes())
    }

    pub fn jail_validator<DB: Database, CTX: TransactionalContext<DB, SK>>(
        &self,
        ctx: &mut CTX,
        validator: &mut Validator,
    ) {
        assert!(
            !validator.jailed,
            "cannot jail already jailed validator, validator: {}",
            validator.operator_address
        );
        validator.jailed = true;
        self.set_validator(ctx, validator);
        self.delete_validator_by_power_index(ctx, validator);
    }

    pub fn validator_by_cons_addr<DB: Database, CTX: QueryableContext<DB, SK>>(
        &self,
        ctx: &CTX,
        addr: &ConsAddress,
    ) -> Result<Option<Validator>, StoreErrors> {
        let store = ctx.kv_store(&self.store_key);
        let validators_store = store.prefix_store(VALIDATORS_BY_CONS_ADDR_KEY);

        Ok(validators_store
            .get(addr.to_string().as_bytes())?
            .map(|bytes| serde_json::from_slice(&bytes).unwrap_or_corrupt()))
    }

    pub fn set_validator_by_cons_addr<DB: Database, CTX: TransactionalContext<DB, SK>>(
        &self,
        ctx: &mut CTX,
        validator: &Validator,
    ) -> Result<(), StoreErrors> {
        let store = ctx.kv_store_mut(&self.store_key);
        let mut validators_store = store.prefix_store_mut(VALIDATORS_BY_CONS_ADDR_KEY);

        validators_store.set(
            validator.cons_addr().to_string().as_bytes().to_vec(),
            serde_json::to_vec(&validator).expect(SERDE_ENCODING_DOMAIN_TYPE),
        )
    }

<<<<<<< HEAD
=======
    pub fn remove_validator<DB: Database, CTX: TransactionalContext<DB, SK>>(
        &self,
        ctx: &mut CTX,
        addr: &[u8],
    ) -> Result<Option<Vec<u8>>, StoreErrors> {
        let store = ctx.kv_store_mut(&self.store_key);
        let mut validators_store = store.prefix_store_mut(VALIDATORS_KEY);
        validators_store.delete(addr)
    }

>>>>>>> da75e6b3
    /// Update the tokens of an existing validator, update the validators power index key
    pub fn add_validator_tokens_and_shares<DB: Database, CTX: TransactionalContext<DB, SK>>(
        &self,
        ctx: &mut CTX,
        validator: &mut Validator,
        tokens_amount: Uint256,
    ) -> Result<Decimal256, StoreErrors> {
        self.delete_validator_by_power_index(ctx, validator)?;
        let added_shares = validator.add_tokens_from_del(tokens_amount);
        self.set_validator(ctx, validator)?;
        self.set_validator_by_power_index(ctx, validator)?;
        Ok(added_shares)
    }

    /// Update the tokens of an existing validator, update the validators power index key
    pub fn remove_validator_tokens_and_shares<DB: Database, CTX: TransactionalContext<DB, SK>>(
        &self,
        ctx: &mut CTX,
        validator: &mut Validator,
        shares_to_remove: Decimal256,
    ) -> Uint256 {
        self.delete_validator_by_power_index(ctx, validator);
        let removed_tokens = validator.remove_del_shares(shares_to_remove);
        self.set_validator(ctx, validator);
        self.set_validator_by_power_index(ctx, validator);
        removed_tokens
    }

    pub fn validator_queue_map<DB: Database, CTX: TransactionalContext<DB, SK>>(
        &self,
        ctx: &mut CTX,
        block_time: chrono::DateTime<Utc>,
        block_height: u64,
    ) -> HashMap<Vec<u8>, Vec<String>> {
        let store = ctx.kv_store(&self.store_key);
        let iterator = store.prefix_store(VALIDATORS_QUEUE_KEY);

        let end = validator_queue_key(block_time, block_height);

        let mut res = HashMap::new();

        let mut previous_was_end = false;
        // TODO:D Handle error if you need
        for (k, v) in iterator
            .range(..)
            .to_infallible_iter()
            .take_while(|(k, _)| {
                let is_not_end = **k != end;
                let ret_res = is_not_end && !previous_was_end;
                previous_was_end = !is_not_end;
                ret_res
            })
        {
            // TODO
            res.insert(k.to_vec(), serde_json::from_slice(&v).unwrap_or_corrupt());
        }
        res
    }

    pub fn delete_validator_queue<DB: Database, CTX: TransactionalContext<DB, SK>>(
        &self,
        ctx: &mut CTX,
        validator: &mut Validator,
    ) -> Result<(), StoreErrors> {
        let addrs =
            self.unbonding_validators(ctx, &validator.unbonding_time, validator.unbonding_height);
        let val_addr = validator.operator_address.to_string();
        let new_addrs = addrs?
            .into_iter()
            .filter(|addr| val_addr != **addr)
            .collect::<Vec<_>>();
        if new_addrs.is_empty() {
            self.delete_validator_queue_time_slice(
                ctx,
                validator.unbonding_time.clone(),
                validator.unbonding_height,
            )?;
        } else {
            self.set_unbonding_validators_queue(
                ctx,
                validator.unbonding_time.clone(),
                validator.unbonding_height,
                new_addrs,
            )?;
        }

        Ok(())
    }

    /// get the last validator set
    pub fn last_validators_by_addr<DB: Database, CTX: QueryableContext<DB, SK>>(
        &self,
        ctx: &CTX,
    ) -> HashMap<String, Vec<u8>> {
        let mut last = HashMap::new();
        let store = ctx.kv_store(&self.store_key);
        let store = store.prefix_store(LAST_VALIDATOR_POWER_KEY);
        // TODO:D Handle error if you need
        for (k, v) in store.range(..).to_infallible_iter() {
            let k: ValAddress = serde_json::from_slice(&k).unwrap_or_corrupt();
            last.insert(k.to_string(), v.to_vec());
        }
        last
    }
}

pub(super) fn validator_queue_key(end_time: chrono::DateTime<Utc>, end_height: u64) -> Vec<u8> {
    let height_bz = end_height.to_le_bytes();
    let time_bz = end_time
        .timestamp_nanos_opt()
        .expect(TIMESTAMP_NANOS_EXPECT)
        .to_le_bytes();

    let mut bz = VALIDATORS_QUEUE_KEY.to_vec();
    bz.extend_from_slice(&(time_bz.len() as u64).to_le_bytes());
    bz.extend_from_slice(&time_bz);
    bz.extend_from_slice(&height_bz);
    bz
}

pub(super) fn parse_validator_queue_key(
    key: &[u8],
) -> anyhow::Result<(chrono::DateTime<Utc>, u64)> {
    let prefix_len = VALIDATORS_QUEUE_KEY.len();
    if key[..prefix_len] != VALIDATORS_QUEUE_KEY {
        return Err(
            AppError::Custom("Invalid validators queue key. Invalid prefix.".into()).into(),
        );
    }
    let time_len = u64::from_le_bytes(key[prefix_len..prefix_len + 8].try_into()?);
    let time = chrono::DateTime::from_timestamp_nanos(i64::from_le_bytes(
        key[prefix_len + 8..prefix_len + 8 + time_len as usize].try_into()?,
    ));
    let height = u64::from_le_bytes(key[prefix_len + 8 + time_len as usize..].try_into()?);
    Ok((time, height))
}<|MERGE_RESOLUTION|>--- conflicted
+++ resolved
@@ -1,16 +1,7 @@
 pub use super::*;
 use crate::{
     consts::error::{SERDE_ENCODING_DOMAIN_TYPE, TIMESTAMP_NANOS_EXPECT},
-<<<<<<< HEAD
     Validator,
-=======
-    Commission, CreateValidator, Validator,
-};
-use gears::{
-    context::tx::TxContext,
-    store::database::ext::UnwrapCorrupt,
-    types::{address::ConsAddress, store::errors::StoreErrors},
->>>>>>> da75e6b3
 };
 use gears::{store::database::ext::UnwrapCorrupt, types::address::ConsAddress};
 
@@ -22,121 +13,6 @@
         KH: KeeperHooks<SK>,
     > Keeper<SK, PSK, AK, BK, KH>
 {
-<<<<<<< HEAD
-=======
-    /// CreateValidator defines a method for creating a new validator
-    pub fn create_validator<DB: Database>(
-        &self,
-        ctx: &mut TxContext<'_, DB, SK>,
-        msg: &CreateValidator,
-    ) -> Result<(), AppError> {
-        let params = self.staking_params_keeper.try_get(ctx)?;
-
-        if self.validator(ctx, &msg.validator_address)?.is_some() {
-            return Err(AppError::Custom(format!(
-                "Account {} exists",
-                msg.validator_address
-            )));
-        };
-
-        let cons_addr: ConsAddress = msg.pub_key.clone().into();
-        if self.validator_by_cons_addr(ctx, &cons_addr)?.is_some() {
-            return Err(AppError::Custom(format!(
-                "Public key {} exists",
-                ConsAddress::from(msg.pub_key.clone())
-            )));
-        }
-
-        if msg.value.denom != params.bond_denom {
-            return Err(AppError::InvalidRequest(format!(
-                "invalid coin denomination: got {}, expected {}",
-                msg.value.denom, params.bond_denom
-            )));
-        }
-
-        msg.description.ensure_length()?;
-
-        let consensus_validators = &ctx.consensus_params().validator;
-        // TODO: discuss impl of `str_type`
-        let pub_key_type = msg.pub_key.str_type();
-        if !consensus_validators
-            .pub_key_types
-            .iter()
-            .any(|key_type| pub_key_type == key_type)
-        {
-            return Err(AppError::InvalidPublicKey);
-        }
-
-        let mut validator = Validator::new_with_defaults(
-            msg.validator_address.clone(),
-            msg.pub_key.clone(),
-            msg.description.clone(),
-        );
-
-        // TODO: make better api for timestamps in Gears
-        let update_time = ctx.get_time();
-        let commission = Commission::new(msg.commission.clone(), update_time)?;
-        validator.set_initial_commission(commission);
-        validator.min_self_delegation = msg.min_self_delegation;
-
-        self.set_validator(ctx, &validator)?;
-        self.set_validator_by_cons_addr(ctx, &validator)?;
-        self.set_new_validator_by_power_index(ctx, &validator)?;
-
-        // call the after-creation hook
-        self.after_validator_created(ctx, &validator);
-
-        // move coins from the msg.address account to a (self-delegation) delegator account
-        // the validator account and global shares are updated within here
-        // NOTE source will always be from a wallet which are unbonded
-        self.delegate(
-            ctx,
-            msg.delegator_address.clone(),
-            msg.value.amount,
-            BondStatus::Unbonded,
-            &mut validator,
-            true,
-        )?;
-
-        ctx.append_events(vec![
-            Event {
-                r#type: EVENT_TYPE_CREATE_VALIDATOR.to_string(),
-                attributes: vec![
-                    EventAttribute {
-                        key: ATTRIBUTE_KEY_VALIDATOR.as_bytes().into(),
-                        value: msg.validator_address.to_string().as_bytes().to_vec().into(),
-                        index: false,
-                    },
-                    EventAttribute {
-                        key: ATTRIBUTE_KEY_AMOUNT.as_bytes().into(),
-                        value: serde_json::to_vec(&msg.value)
-                            .expect(SERDE_ENCODING_DOMAIN_TYPE)
-                            .into(),
-                        index: false,
-                    },
-                ],
-            },
-            Event {
-                r#type: EVENT_TYPE_MESSAGE.to_string(),
-                attributes: vec![
-                    EventAttribute {
-                        key: ATTRIBUTE_KEY_MODULE.as_bytes().into(),
-                        value: ATTRIBUTE_VALUE_CATEGORY.as_bytes().to_vec().into(),
-                        index: false,
-                    },
-                    EventAttribute {
-                        key: ATTRIBUTE_KEY_SENDER.as_bytes().into(),
-                        value: msg.delegator_address.to_string().as_bytes().to_vec().into(),
-                        index: false,
-                    },
-                ],
-            },
-        ]);
-
-        Ok(())
-    }
-
->>>>>>> da75e6b3
     pub fn validator<DB: Database, CTX: QueryableContext<DB, SK>>(
         &self,
         ctx: &CTX,
@@ -166,7 +42,7 @@
         &self,
         ctx: &mut CTX,
         validator: &Validator,
-    ) -> Option<Vec<u8>> {
+    ) -> Result<Option<Vec<u8>>, StoreErrors> {
         let store = ctx.kv_store_mut(&self.store_key);
         let mut validators_store = store.prefix_store_mut(VALIDATORS_KEY);
         validators_store.delete(validator.operator_address.to_string().as_bytes())
@@ -176,15 +52,16 @@
         &self,
         ctx: &mut CTX,
         validator: &mut Validator,
-    ) {
+    ) -> Result<(), StoreErrors> {
         assert!(
             !validator.jailed,
             "cannot jail already jailed validator, validator: {}",
             validator.operator_address
         );
         validator.jailed = true;
-        self.set_validator(ctx, validator);
-        self.delete_validator_by_power_index(ctx, validator);
+        self.set_validator(ctx, validator)?;
+        self.delete_validator_by_power_index(ctx, validator)?;
+        Ok(())
     }
 
     pub fn validator_by_cons_addr<DB: Database, CTX: QueryableContext<DB, SK>>(
@@ -214,19 +91,6 @@
         )
     }
 
-<<<<<<< HEAD
-=======
-    pub fn remove_validator<DB: Database, CTX: TransactionalContext<DB, SK>>(
-        &self,
-        ctx: &mut CTX,
-        addr: &[u8],
-    ) -> Result<Option<Vec<u8>>, StoreErrors> {
-        let store = ctx.kv_store_mut(&self.store_key);
-        let mut validators_store = store.prefix_store_mut(VALIDATORS_KEY);
-        validators_store.delete(addr)
-    }
-
->>>>>>> da75e6b3
     /// Update the tokens of an existing validator, update the validators power index key
     pub fn add_validator_tokens_and_shares<DB: Database, CTX: TransactionalContext<DB, SK>>(
         &self,
@@ -247,12 +111,12 @@
         ctx: &mut CTX,
         validator: &mut Validator,
         shares_to_remove: Decimal256,
-    ) -> Uint256 {
-        self.delete_validator_by_power_index(ctx, validator);
+    ) -> Result<Uint256, StoreErrors> {
+        self.delete_validator_by_power_index(ctx, validator)?;
         let removed_tokens = validator.remove_del_shares(shares_to_remove);
-        self.set_validator(ctx, validator);
-        self.set_validator_by_power_index(ctx, validator);
-        removed_tokens
+        self.set_validator(ctx, validator)?;
+        self.set_validator_by_power_index(ctx, validator)?;
+        Ok(removed_tokens)
     }
 
     pub fn validator_queue_map<DB: Database, CTX: TransactionalContext<DB, SK>>(
