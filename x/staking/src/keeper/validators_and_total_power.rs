--- conflicted
+++ resolved
@@ -47,12 +47,8 @@
     ) -> anyhow::Result<Vec<ValAddress>> {
         let store = ctx.kv_store(&self.store_key);
         let iterator = store.prefix_store(VALIDATORS_BY_POWER_INDEX_KEY);
-<<<<<<< HEAD
         let mut res = Vec::new();
-=======
-        let mut res = HashMap::new();
         // TODO: we're iterating over every validator here: this method should return an iterator
->>>>>>> 75f6f07b
         for next in iterator.into_range(..) {
             let (_k, v) = next?;
             res.push(ValAddress::try_from(v.to_vec())?);
