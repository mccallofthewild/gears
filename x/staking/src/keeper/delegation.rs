--- conflicted
+++ resolved
@@ -1,10 +1,5 @@
-<<<<<<< HEAD
 use super::*;
-use gears::store::database::ext::UnwrapCorrupt;
-=======
-pub use super::*;
 use gears::{store::database::ext::UnwrapCorrupt, types::store::errors::StoreErrors};
->>>>>>> 31014cb2
 
 impl<
         SK: StoreKey,
