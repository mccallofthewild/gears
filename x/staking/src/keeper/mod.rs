--- conflicted
+++ resolved
@@ -8,14 +8,7 @@
     context::{block::BlockContext, init::InitContext, QueryableContext, TransactionalContext},
     error::AppError,
     params::ParamsSubspaceKey,
-<<<<<<< HEAD
-    store::{
-        database::{ext::UnwrapCorrupt, Database},
-        QueryableKVStore, ReadPrefixStore, StoreKey, TransactionalKVStore, WritePrefixStore,
-    },
-=======
     store::{database::Database, StoreKey},
->>>>>>> 31014cb2
     tendermint::types::{
         proto::{
             event::{Event, EventAttribute},
