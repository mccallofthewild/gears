--- conflicted
+++ resolved
@@ -284,17 +284,10 @@
         self.unbond_all_mature_validators(ctx);
 
         // Remove all mature unbonding delegations from the ubd queue.
-<<<<<<< HEAD
-        // TODO: make better api for timestamps in Gears
-        let time = ctx.get_time().unwrap();
-        let mature_unbonds = self.dequeue_all_mature_ubd_queue(ctx, time.clone());
-=======
         let time = ctx.get_time();
         // TODO: consider to move the DataTime type and work with timestamps into Gears
         // The timestamp is provided by context and conversion won't fail.
-        let time = chrono::DateTime::from_timestamp(time.seconds, time.nanos as u32).unwrap();
-        let mature_unbonds = self.dequeue_all_mature_ubd_queue(ctx, time);
->>>>>>> c14460d7
+        let mature_unbonds = self.dequeue_all_mature_ubd_queue(ctx, time.clone());
         for dv_pair in mature_unbonds {
             let val_addr = dv_pair.val_addr;
             let val_addr_str = val_addr.to_string();
@@ -563,19 +556,19 @@
             BondStatus::Bonded => {
                 // the longest wait - just unbonding period from now
                 let params = self.staking_params_keeper.get(ctx);
-                // TODO
+                // TODO: consider to work with time in Gears
                 let duration = chrono::TimeDelta::new(
                     params.unbonding_time.seconds,
                     params.unbonding_time.nanos as u32,
                 )
                 .unwrap();
-                let time = ctx.get_time().unwrap();
-                // TODO
+                let time = ctx.get_time();
+                // TODO: consider to work with time in Gears
                 let time =
                     chrono::DateTime::from_timestamp(time.seconds, time.nanos as u32).unwrap();
                 let completion_time = time + duration;
                 let height = ctx.height();
-                // TODO
+                // TODO: consider to work with time in Gears
                 let completion_time = Timestamp {
                     seconds: completion_time.timestamp(),
                     nanos: completion_time.timestamp_subsec_nanos() as i32,
