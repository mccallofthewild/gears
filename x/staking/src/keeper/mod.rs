--- conflicted
+++ resolved
@@ -4,11 +4,8 @@
     Delegation, DvPair, DvvTriplet, GenesisState, LastValidatorPower, Pool, Redelegation,
     StakingParamsKeeper, UnbondingDelegation, Validator,
 };
-<<<<<<< HEAD
+use anyhow::anyhow;
 use gears::extensions::gas::GasResultExt;
-=======
-use anyhow::anyhow;
->>>>>>> 7bb8600a
 use gears::{
     application::keepers::params::ParamsKeeper,
     context::{
