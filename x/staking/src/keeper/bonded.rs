<<<<<<< HEAD
use super::*;
use gears::types::account::ModuleAccount;
=======
pub use super::*;
use gears::types::{account::ModuleAccount, store::errors::StoreErrors};
>>>>>>> 31014cb2

impl<
        SK: StoreKey,
        PSK: ParamsSubspaceKey,
        AK: AccountKeeper<SK>,
        BK: BankKeeper<SK>,
        KH: KeeperHooks<SK>,
    > Keeper<SK, PSK, AK, BK, KH>
{
    /// bonded_pool returns the bonded tokens pool's module account
    pub fn bonded_pool<DB: Database, CTX: TransactionalContext<DB, SK>>(
        &self,
        ctx: &mut CTX,
    ) -> Option<ModuleAccount> {
        self.auth_keeper
            .module_account(ctx, BONDED_POOL_NAME.to_string())
    }

    /// bonded_pool returns the bonded tokens pool's module account
    pub fn not_bonded_pool<DB: Database, CTX: TransactionalContext<DB, SK>>(
        &self,
        ctx: &mut CTX,
    ) -> Option<ModuleAccount> {
        self.auth_keeper
            .module_account(ctx, NOT_BONDED_POOL_NAME.to_string())
    }

    pub fn bonded_tokens_to_not_bonded<DB: Database, CTX: TransactionalContext<DB, SK>>(
        &self,
        ctx: &mut CTX,
        amount: Uint256,
    ) -> Result<(), StoreErrors> {
        let params = self.staking_params_keeper.try_get(ctx)?;

        // TODO: original routine is infallible, it means that the amount is a valid number.
        // The method is called from failable methods. Consider to provide correct solution taking
        // into account additional analisis.
        let coins = SendCoins::new(vec![Coin {
            denom: params.bond_denom,
            amount,
        }])
        .unwrap();

        // TODO: check and maybe remove unwrap
        self.bank_keeper
            .send_coins_from_module_to_module::<DB, AK, CTX>(
                ctx,
                BONDED_POOL_NAME.into(),
                NOT_BONDED_POOL_NAME.into(),
                coins,
            )
            .unwrap();

        Ok(())
    }

    pub fn bonded_to_unbonding<DB: Database, CTX: TransactionalContext<DB, SK>>(
        &self,
        ctx: &mut CTX,
        validator: &mut Validator,
    ) -> anyhow::Result<()> {
        if validator.status != BondStatus::Bonded {
            return Err(AppError::Custom(format!(
                "bad state transition bonded to unbonding, validator: {}",
                validator.operator_address
            ))
            .into());
        }
        self.begin_unbonding_validator(ctx, validator)
    }

    pub fn bond_validator<DB: Database, CTX: TransactionalContext<DB, SK>>(
        &self,
        ctx: &mut CTX,
        validator: &mut Validator,
    ) -> Result<(), StoreErrors> {
        // delete the validator by power index, as the key will change
        self.delete_validator_by_power_index(ctx, validator)?;

        validator.update_status(BondStatus::Bonded);
        // save the now bonded validator record to the two referenced stores
        self.set_validator(ctx, validator)?;
        self.set_validator_by_power_index(ctx, validator)?;

        // delete from queue if present
        self.delete_validator_queue(ctx, validator)?;
        // trigger hook
        self.after_validator_bonded(ctx, validator);

        Ok(())
    }
}<|MERGE_RESOLUTION|>--- conflicted
+++ resolved
@@ -1,10 +1,5 @@
-<<<<<<< HEAD
 use super::*;
-use gears::types::account::ModuleAccount;
-=======
-pub use super::*;
 use gears::types::{account::ModuleAccount, store::errors::StoreErrors};
->>>>>>> 31014cb2
 
 impl<
         SK: StoreKey,
