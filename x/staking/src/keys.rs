<<<<<<< HEAD
use chrono::Utc;
use gears::{error::AppError, types::address::BaseAddress};

use crate::consts::{
    error::TIMESTAMP_NANOS_EXPECT,
    keeper::{HISTORICAL_INFO_KEY, VALIDATORS_QUEUE_KEY},
};
=======
use gears::types::address::{AccAddress, ValAddress};
>>>>>>> 31014cb2

/// Converts a type to length prefixed key.
pub fn length_prefixed_bytes_key<T: Into<Vec<u8>>>(addr: T) -> Vec<u8> {
    let bytes = addr.into();
    let mut bytes_prefix = bytes.len().to_le_bytes().to_vec();
    bytes_prefix.extend_from_slice(&bytes);
    bytes_prefix
}

/// Create a key from validator and delegator address.
pub fn length_prefixed_val_del_addrs_key(
    prefix_addr: &ValAddress,
    postfix_addr: &AccAddress,
) -> Vec<u8> {
    let mut prefix = length_prefixed_bytes_key(prefix_addr.clone());
    let postfix = length_prefixed_bytes_key(postfix_addr.clone());
    prefix.extend_from_slice(&postfix);
    prefix
}

pub fn historical_info_key(height: u64) -> Vec<u8> {
    let mut res = Vec::with_capacity(9);
    res.extend_from_slice(&HISTORICAL_INFO_KEY);
    res.extend_from_slice(&height.to_le_bytes());
    res
}

pub(super) fn validator_queue_key(end_time: chrono::DateTime<Utc>, end_height: u64) -> Vec<u8> {
    let height_bz = end_height.to_ne_bytes();
    let time_bz = end_time
        .timestamp_nanos_opt()
        .expect(TIMESTAMP_NANOS_EXPECT)
        .to_ne_bytes();

    let mut bz = VALIDATORS_QUEUE_KEY.to_vec();
    bz.extend_from_slice(&(time_bz.len() as u64).to_ne_bytes());
    bz.extend_from_slice(&time_bz);
    bz.extend_from_slice(&height_bz);
    bz
}

pub(super) fn parse_validator_queue_key(
    key: &[u8],
) -> anyhow::Result<(chrono::DateTime<Utc>, u64)> {
    let prefix_len = VALIDATORS_QUEUE_KEY.len();
    if key[..prefix_len] != VALIDATORS_QUEUE_KEY {
        return Err(
            AppError::Custom("Invalid validators queue key. Invalid prefix.".into()).into(),
        );
    }
    let time_len = u64::from_ne_bytes(key[prefix_len..prefix_len + 8].try_into()?);
    let time = chrono::DateTime::from_timestamp_nanos(i64::from_ne_bytes(
        key[prefix_len + 8..prefix_len + 8 + time_len as usize].try_into()?,
    ));
    let height = u64::from_ne_bytes(key[prefix_len + 8 + time_len as usize..].try_into()?);
    Ok((time, height))
}

pub(super) fn unbonding_delegation_time_key(time: chrono::DateTime<Utc>) -> [u8; 8] {
    time.timestamp_nanos_opt()
        .expect(TIMESTAMP_NANOS_EXPECT)
        .to_ne_bytes()
}<|MERGE_RESOLUTION|>--- conflicted
+++ resolved
@@ -1,14 +1,12 @@
-<<<<<<< HEAD
-use chrono::Utc;
-use gears::{error::AppError, types::address::BaseAddress};
-
 use crate::consts::{
     error::TIMESTAMP_NANOS_EXPECT,
     keeper::{HISTORICAL_INFO_KEY, VALIDATORS_QUEUE_KEY},
 };
-=======
-use gears::types::address::{AccAddress, ValAddress};
->>>>>>> 31014cb2
+use chrono::Utc;
+use gears::{
+    error::AppError,
+    types::address::{AccAddress, ValAddress},
+};
 
 /// Converts a type to length prefixed key.
 pub fn length_prefixed_bytes_key<T: Into<Vec<u8>>>(addr: T) -> Vec<u8> {
