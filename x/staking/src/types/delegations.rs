use gears::{
    core::{errors::CoreError, Protobuf},
    derive::Protobuf,
    extensions::pagination::PaginationKey,
    tendermint::types::time::timestamp::Timestamp,
    types::{
        address::{AccAddress, ValAddress},
        decimal256::{CosmosDecimalProtoString, Decimal256},
        uint::Uint256,
    },
    x::types::delegation::StakingDelegation,
};
use serde::{Deserialize, Serialize};
use std::borrow::Cow;
use std::str::FromStr;

<<<<<<< HEAD
mod inner {
    pub use ibc_proto::cosmos::staking::v1beta1::Delegation;
    pub use ibc_proto::cosmos::staking::v1beta1::Redelegation;
    pub use ibc_proto::cosmos::staking::v1beta1::RedelegationEntry;
    pub use ibc_proto::cosmos::staking::v1beta1::UnbondingDelegation;
    pub use ibc_proto::cosmos::staking::v1beta1::UnbondingDelegationEntry;
}

=======
>>>>>>> 6e40f01b
/// Delegation represents the bond with tokens held by an account. It is
/// owned by one delegator, and is associated with the voting power of one
/// validator.
#[derive(Debug, Clone, PartialEq, Deserialize, Serialize)]
pub struct Delegation {
    pub delegator_address: AccAddress,
    pub validator_address: ValAddress,
    pub shares: Decimal256,
}

impl StakingDelegation for Delegation {
    fn delegator(&self) -> &AccAddress {
        &self.delegator_address
    }

    fn validator(&self) -> &ValAddress {
        &self.validator_address
    }

    fn shares(&self) -> &Decimal256 {
        &self.shares
    }
}

<<<<<<< HEAD
impl TryFrom<Vec<u8>> for Delegation {
    type Error = CoreError;

    fn try_from(raw: Vec<u8>) -> Result<Self, Self::Error> {
        Delegation::decode_vec(&raw).map_err(|e| CoreError::DecodeProtobuf(e.to_string()))
    }
}

impl From<Delegation> for Vec<u8> {
    fn from(value: Delegation) -> Self {
        value.encode_vec()
    }
}

=======
>>>>>>> 6e40f01b
impl From<Delegation> for inner::Delegation {
    fn from(value: Delegation) -> Self {
        inner::Delegation {
            delegator_address: value.delegator_address.to_string(),
            validator_address: value.validator_address.to_string(),
            shares: value.shares.to_cosmos_proto_string(),
        }
    }
}

impl TryFrom<inner::Delegation> for Delegation {
    type Error = CoreError;

    fn try_from(proto: inner::Delegation) -> Result<Self, Self::Error> {
        Ok(Delegation {
            delegator_address: AccAddress::from_bech32(&proto.delegator_address)
                .map_err(|e| CoreError::DecodeGeneral(format!("delegator_address: {}", e)))?,
            validator_address: ValAddress::from_bech32(&proto.validator_address)
                .map_err(|e| CoreError::DecodeGeneral(format!("validator_address: {}", e)))?,
            shares: Decimal256::from_cosmos_proto_string(&proto.shares)
                .map_err(|e| CoreError::DecodeGeneral(format!("shares: {}", e)))?,
        })
    }
}

impl Protobuf<inner::Delegation> for Delegation {}

/// Delegation represents the bond with tokens held by an account. It is
/// owned by one delegator, and is associated with the voting power of one
/// validator.
#[derive(Debug, Clone, PartialEq, Deserialize, Serialize, Protobuf)]
#[proto(raw = "inner::UnbondingDelegation")]
pub struct UnbondingDelegation {
    pub delegator_address: AccAddress,
    pub validator_address: ValAddress,
    #[proto(repeated)]
    pub entries: Vec<UnbondingDelegationEntry>,
}

impl PaginationKey for UnbondingDelegation {
    fn iterator_key(&self) -> Cow<'_, [u8]> {
        Cow::Owned(
            [
                self.delegator_address.to_string().as_bytes(),
                self.validator_address.to_string().as_bytes(),
            ]
            .concat(),
        )
    }
}

/// UnbondingDelegationEntry - entry to an UnbondingDelegation
#[derive(Debug, Clone, PartialEq, Deserialize, Serialize)]
pub struct UnbondingDelegationEntry {
    pub creation_height: u32,
    pub completion_time: Timestamp,
    pub initial_balance: Uint256,
    pub balance: Uint256,
}

impl UnbondingDelegationEntry {
    pub fn is_mature(&self, time: &Timestamp) -> bool {
        self.completion_time <= *time
    }
}

impl From<UnbondingDelegationEntry> for inner::UnbondingDelegationEntry {
    fn from(value: UnbondingDelegationEntry) -> Self {
        inner::UnbondingDelegationEntry {
            creation_height: value.creation_height.into(),
            completion_time: Some(value.completion_time.into()),
            initial_balance: value.initial_balance.into(),
            balance: value.balance.into(),
        }
    }
}

impl TryFrom<inner::UnbondingDelegationEntry> for UnbondingDelegationEntry {
    type Error = CoreError;

    fn try_from(proto: inner::UnbondingDelegationEntry) -> Result<Self, Self::Error> {
        Ok(UnbondingDelegationEntry {
            creation_height: proto
                .creation_height
                .try_into()
                .map_err(|e| CoreError::DecodeGeneral(format!("creation_height: {}", e)))?,
            completion_time: proto
                .completion_time
                .ok_or(CoreError::DecodeGeneral("completion_time".to_string()))?
                .try_into()
                .map_err(|e| CoreError::DecodeGeneral(format!("completion_time: {}", e)))?,
            initial_balance: Uint256::from_str(&proto.initial_balance)
                .map_err(|e| CoreError::DecodeGeneral(e.to_string()))?,
            balance: Uint256::from_str(&proto.balance)
                .map_err(|e| CoreError::DecodeGeneral(e.to_string()))?,
        })
    }
}

/// Redelegation contains the list of a particular delegator's
/// redelegating bonds from a particular source validator to a
/// particular destination validator
#[derive(Debug, Clone, PartialEq, Deserialize, Serialize, Protobuf)]
#[proto(raw = "inner::Redelegation")]
pub struct Redelegation {
    pub delegator_address: AccAddress,
    pub validator_src_address: ValAddress,
    pub validator_dst_address: ValAddress,
    #[proto(repeated)]
    pub entries: Vec<RedelegationEntry>,
}

impl Redelegation {
    pub fn add_entry(&mut self, redelegation_entry: RedelegationEntry) {
        self.entries.push(redelegation_entry);
    }
}

impl PaginationKey for Redelegation {
    fn iterator_key(&self) -> Cow<'_, [u8]> {
        Cow::Owned(
            [
                self.delegator_address.to_string().as_bytes(),
                self.validator_src_address.to_string().as_bytes(),
                self.validator_dst_address.to_string().as_bytes(),
            ]
            .concat(),
        )
    }
}

/// RedelegationEntry - entry to a Redelegation
#[derive(Debug, Clone, PartialEq, Deserialize, Serialize)]
pub struct RedelegationEntry {
    pub creation_height: u32,
    pub completion_time: Timestamp,
    pub initial_balance: Uint256,
    pub share_dst: Decimal256,
}

impl RedelegationEntry {
    pub fn is_mature(&self, time: &Timestamp) -> bool {
        self.completion_time <= *time
    }
}

impl From<RedelegationEntry> for inner::RedelegationEntry {
    fn from(value: RedelegationEntry) -> Self {
        inner::RedelegationEntry {
            creation_height: value.creation_height.into(),
            completion_time: Some(value.completion_time.into()),
            initial_balance: value.initial_balance.into(),
            shares_dst: value.share_dst.to_cosmos_proto_string(),
        }
    }
}

impl TryFrom<inner::RedelegationEntry> for RedelegationEntry {
    type Error = CoreError;

    fn try_from(proto: inner::RedelegationEntry) -> Result<Self, Self::Error> {
        Ok(RedelegationEntry {
            creation_height: proto
                .creation_height
                .try_into()
                .map_err(|e| CoreError::DecodeGeneral(format!("creation_height: {}", e)))?,
            completion_time: proto
                .completion_time
                .ok_or(CoreError::DecodeGeneral("completion_time".to_string()))?
                .try_into()
                .map_err(|e| CoreError::DecodeGeneral(format!("completion_time: {}", e)))?,
            initial_balance: Uint256::from_str(&proto.initial_balance)
                .map_err(|e| CoreError::DecodeGeneral(e.to_string()))?,
            share_dst: Decimal256::from_cosmos_proto_string(&proto.shares_dst)
                .map_err(|e| CoreError::DecodeGeneral(format!("shares_dst: {}", e)))?,
        })
    }
}<|MERGE_RESOLUTION|>--- conflicted
+++ resolved
@@ -14,7 +14,6 @@
 use std::borrow::Cow;
 use std::str::FromStr;
 
-<<<<<<< HEAD
 mod inner {
     pub use ibc_proto::cosmos::staking::v1beta1::Delegation;
     pub use ibc_proto::cosmos::staking::v1beta1::Redelegation;
@@ -23,8 +22,6 @@
     pub use ibc_proto::cosmos::staking::v1beta1::UnbondingDelegationEntry;
 }
 
-=======
->>>>>>> 6e40f01b
 /// Delegation represents the bond with tokens held by an account. It is
 /// owned by one delegator, and is associated with the voting power of one
 /// validator.
@@ -49,23 +46,6 @@
     }
 }
 
-<<<<<<< HEAD
-impl TryFrom<Vec<u8>> for Delegation {
-    type Error = CoreError;
-
-    fn try_from(raw: Vec<u8>) -> Result<Self, Self::Error> {
-        Delegation::decode_vec(&raw).map_err(|e| CoreError::DecodeProtobuf(e.to_string()))
-    }
-}
-
-impl From<Delegation> for Vec<u8> {
-    fn from(value: Delegation) -> Self {
-        value.encode_vec()
-    }
-}
-
-=======
->>>>>>> 6e40f01b
 impl From<Delegation> for inner::Delegation {
     fn from(value: Delegation) -> Self {
         inner::Delegation {
