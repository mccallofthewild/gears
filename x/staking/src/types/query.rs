--- conflicted
+++ resolved
@@ -4,12 +4,8 @@
 };
 use gears::{
     core::{errors::CoreError, query::request::PageRequest, Protobuf},
-<<<<<<< HEAD
     derive::Query,
-    error::{AppError, IBC_ENCODE_UNWRAP},
-=======
     error::IBC_ENCODE_UNWRAP,
->>>>>>> 2483dd1b
     store::database::ext::UnwrapCorrupt,
     tendermint::types::proto::Protobuf as TendermintProtobuf,
     types::{
