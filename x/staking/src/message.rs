use crate::CreateValidator;
use gears::{
    core::any::google::Any,
    error::IBC_ENCODE_UNWRAP,
    tendermint::types::proto::Protobuf,
<<<<<<< HEAD
    types::tx::TxMessage,
=======
    types::{address::AccAddress, msg::send::MsgSend, rendering::screen::Screen, tx::TxMessage},
>>>>>>> f063ed70
};
use prost::bytes::Bytes;
use serde::Serialize;

#[derive(Debug, Clone, Serialize)]
#[serde(tag = "@type")]
pub enum Message {
    #[serde(rename = "/cosmos.staking.v1beta1.CreateValidator")]
    CreateValidator(CreateValidator),
}

impl TxMessage for Message {
    fn get_signers(&self) -> Vec<&AccAddress> {
        match &self {
            Message::CreateValidator(msg) => vec![&msg.delegator_address],
        }
    }

    fn validate_basic(&self) -> Result<(), String> {
        match &self {
            Message::CreateValidator(_) => Ok(()),
        }
    }

    fn type_url(&self) -> &'static str {
        match self {
            Message::CreateValidator(_) => "/cosmos.staking.v1beta1.CreateValidator",
        }
    }
}

impl From<Message> for Any {
    fn from(msg: Message) -> Self {
        match msg {
            Message::CreateValidator(msg) => Any {
                type_url: "/cosmos.staking.v1beta1.CreateValidator".to_string(),
                value: msg.encode_vec().expect(IBC_ENCODE_UNWRAP),
            },
        }
    }
}

impl TryFrom<Any> for Message {
    type Error = gears::core::errors::Error;

    fn try_from(value: Any) -> Result<Self, Self::Error> {
        match value.type_url.as_str() {
            "/cosmos.staking.v1beta1.CreateValidator" => {
                let msg = CreateValidator::decode::<Bytes>(value.value.clone().into())
                    .map_err(|e| gears::core::errors::Error::DecodeProtobuf(e.to_string()))?;
                Ok(Message::CreateValidator(msg))
            }
            _ => Err(gears::core::errors::Error::DecodeGeneral(
                "message type not recognized".into(),
            )),
        }
    }
}<|MERGE_RESOLUTION|>--- conflicted
+++ resolved
@@ -1,18 +1,13 @@
 use crate::CreateValidator;
 use gears::{
-    core::any::google::Any,
+    core::{any::google::Any, Protobuf},
     error::IBC_ENCODE_UNWRAP,
-    tendermint::types::proto::Protobuf,
-<<<<<<< HEAD
-    types::tx::TxMessage,
-=======
-    types::{address::AccAddress, msg::send::MsgSend, rendering::screen::Screen, tx::TxMessage},
->>>>>>> f063ed70
+    types::{address::AccAddress, tx::TxMessage},
 };
 use prost::bytes::Bytes;
 use serde::Serialize;
 
-#[derive(Debug, Clone, Serialize)]
+#[derive(Clone, Serialize)]
 #[serde(tag = "@type")]
 pub enum Message {
     #[serde(rename = "/cosmos.staking.v1beta1.CreateValidator")]
