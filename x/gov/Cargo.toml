[package]
name = "gov"
version = "0.1.0"
edition = "2021"

[dependencies]
<<<<<<< HEAD
gears = { path = "../../gears", features = ["cli", "xmods", "governance"] }

# unsorted
ibc-proto = { workspace = true }
serde = { workspace = true }
serde_json = { workspace = true }
chrono = { workspace = true, features = ["serde"] }
=======
gears = { path = "../../gears", features = ["cli", "xmods", "governance" ] }
upgrade = { path = "../upgrade" }

# unsorted
>>>>>>> a8ab9b72
anyhow = { workspace = true }
axum = { workspace = true }
bytes = { workspace = true }
chrono = { workspace = true, features = [ "serde" ] }
clap = { workspace = true }
ibc-proto = { workspace = true }
nz = { workspace = true }
<<<<<<< HEAD
serde_with = { workspace = true }
=======
prost = { workspace = true }
serde = { workspace = true }
serde_json = { workspace = true }
strum = { workspace = true }
thiserror = { workspace = true }
tonic = { workspace = true }
tracing = { workspace = true }
>>>>>>> a8ab9b72

[lints]
workspace = true<|MERGE_RESOLUTION|>--- conflicted
+++ resolved
@@ -4,38 +4,27 @@
 edition = "2021"
 
 [dependencies]
-<<<<<<< HEAD
-gears = { path = "../../gears", features = ["cli", "xmods", "governance"] }
 
 # unsorted
 ibc-proto = { workspace = true }
 serde = { workspace = true }
 serde_json = { workspace = true }
 chrono = { workspace = true, features = ["serde"] }
-=======
-gears = { path = "../../gears", features = ["cli", "xmods", "governance" ] }
+gears = { path = "../../gears", features = ["cli", "xmods", "governance"] }
 upgrade = { path = "../upgrade" }
 
 # unsorted
->>>>>>> a8ab9b72
 anyhow = { workspace = true }
 axum = { workspace = true }
 bytes = { workspace = true }
-chrono = { workspace = true, features = [ "serde" ] }
 clap = { workspace = true }
-ibc-proto = { workspace = true }
 nz = { workspace = true }
-<<<<<<< HEAD
 serde_with = { workspace = true }
-=======
 prost = { workspace = true }
-serde = { workspace = true }
-serde_json = { workspace = true }
 strum = { workspace = true }
 thiserror = { workspace = true }
 tonic = { workspace = true }
 tracing = { workspace = true }
->>>>>>> a8ab9b72
 
 [lints]
 workspace = true