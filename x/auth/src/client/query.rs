--- conflicted
+++ resolved
@@ -1,18 +1,4 @@
-<<<<<<< HEAD
 use gears::derive::{Protobuf, Query};
-=======
-use crate::AuthsParams;
-use gears::{
-    core::errors::CoreError,
-    derive::Query,
-    types::{
-        account::Account,
-        address::AccAddress,
-        pagination::{request::PaginationRequest, response::PaginationResponse},
-    },
-};
-use prost::Message;
->>>>>>> ae911e6a
 use serde::{Deserialize, Serialize};
 
 mod inner {
@@ -35,185 +21,17 @@
 }
 
 /// QueryAccountResponse is the response type for the Query/Account RPC method.
-<<<<<<< HEAD
 #[derive(Clone, PartialEq, Serialize, Deserialize, Debug, Protobuf, Query)]
-#[query(kind = "response")]
 #[proto(raw = "inner::QueryAccountResponse")]
-=======
-#[derive(Clone, PartialEq, Serialize, Deserialize, Debug, Query)]
-#[query(response, raw = "inner::QueryAccountResponse")]
->>>>>>> ae911e6a
 pub struct QueryAccountResponse {
     /// account defines the account of the corresponding address.
     pub account: Option<Account>,
 }
 
-<<<<<<< HEAD
 /// QueryAccountRequest is the request type for the Query/Account RPC method.
 #[derive(Clone, PartialEq, Debug, Protobuf, Query)]
-#[query(kind = "request", url = "/cosmos.auth.v1beta1.Query/Account")]
 #[proto(raw = "inner::QueryAccountRequest")]
 pub struct QueryAccountRequest {
     /// address defines the address to query for.
     pub address: AccAddress,
-=======
-impl TryFrom<inner::QueryAccountResponse> for QueryAccountResponse {
-    type Error = CoreError;
-
-    fn try_from(raw: inner::QueryAccountResponse) -> Result<Self, Self::Error> {
-        let account = raw.account.map(|a| a.try_into()).transpose()?;
-        Ok(QueryAccountResponse { account })
-    }
-}
-
-impl From<QueryAccountResponse> for inner::QueryAccountResponse {
-    fn from(query: QueryAccountResponse) -> inner::QueryAccountResponse {
-        Self {
-            account: query.account.map(Into::into),
-        }
-    }
-}
-
-/// QueryAccountsResponse is the response type for the Query/Accounts RPC method.
-#[derive(Clone, PartialEq, Serialize, Deserialize, Debug, Query)]
-#[query(response, raw = "inner::QueryAccountsResponse")]
-pub struct QueryAccountsResponse {
-    /// accounts are the existing accounts
-    pub accounts: Vec<Account>,
-    /// pagination defines the pagination in the response.
-    pub pagination: Option<PaginationResponse>,
-}
-
-impl TryFrom<inner::QueryAccountsResponse> for QueryAccountsResponse {
-    type Error = CoreError;
-
-    fn try_from(
-        inner::QueryAccountsResponse {
-            accounts,
-            pagination,
-        }: inner::QueryAccountsResponse,
-    ) -> Result<Self, Self::Error> {
-        let mut accounts_res = Vec::with_capacity(accounts.len());
-        for raw in accounts {
-            accounts_res.push(raw.try_into()?);
-        }
-        Ok(QueryAccountsResponse {
-            accounts: accounts_res,
-            pagination: pagination.map(Into::into),
-        })
-    }
-}
-
-impl From<QueryAccountsResponse> for inner::QueryAccountsResponse {
-    fn from(
-        QueryAccountsResponse {
-            accounts,
-            pagination,
-        }: QueryAccountsResponse,
-    ) -> inner::QueryAccountsResponse {
-        Self {
-            accounts: accounts.into_iter().map(Into::into).collect(),
-            pagination: pagination.map(Into::into),
-        }
-    }
-}
-
-/// QueryAccountRequest is the request type for the Query/Account RPC method.
-#[derive(Clone, PartialEq, Debug, Query)]
-#[query(
-    request,
-    raw = "inner::QueryAccountRequest",
-    url = "/cosmos.auth.v1beta1.Query/Account"
-)]
-pub struct QueryAccountRequest {
-    /// address defines the address to query for.
-    pub address: AccAddress,
-}
-
-impl TryFrom<inner::QueryAccountRequest> for QueryAccountRequest {
-    type Error = CoreError;
-
-    fn try_from(raw: inner::QueryAccountRequest) -> Result<Self, Self::Error> {
-        let address = AccAddress::from_bech32(&raw.address)
-            .map_err(|e| Self::Error::DecodeAddress(e.to_string()))?;
-
-        Ok(QueryAccountRequest { address })
-    }
-}
-
-impl From<QueryAccountRequest> for inner::QueryAccountRequest {
-    fn from(query: QueryAccountRequest) -> inner::QueryAccountRequest {
-        Self {
-            address: query.address.to_string(),
-        }
-    }
-}
-
-/// QueryAccountsRequest is the request type for the Query/Accounts RPC method.
-#[derive(Clone, PartialEq, Debug, Query)]
-#[query(
-    request,
-    raw = "inner::QueryAccountsRequest",
-    url = "/cosmos.auth.v1beta1.Query/Accounts"
-)]
-pub struct QueryAccountsRequest {
-    /// pagination defines an optional pagination for the request.
-    pub pagination: PaginationRequest,
-}
-
-impl TryFrom<inner::QueryAccountsRequest> for QueryAccountsRequest {
-    type Error = CoreError;
-
-    fn try_from(
-        inner::QueryAccountsRequest { pagination }: inner::QueryAccountsRequest,
-    ) -> Result<Self, Self::Error> {
-        Ok(QueryAccountsRequest {
-            pagination: pagination
-                .ok_or(CoreError::MissingField(
-                    "Missing field 'pagination'.".into(),
-                ))?
-                .into(),
-        })
-    }
-}
-
-impl From<QueryAccountsRequest> for inner::QueryAccountsRequest {
-    fn from(
-        QueryAccountsRequest { pagination }: QueryAccountsRequest,
-    ) -> inner::QueryAccountsRequest {
-        Self {
-            pagination: Some(pagination.into()),
-        }
-    }
-}
-
-/// QueryParamsResponse is the response type for the Query/Params RPC method
-#[derive(Debug, Clone, PartialEq, Deserialize, Serialize, Query)]
-#[query(raw = "inner::QueryParamsResponse")]
-pub struct QueryParamsResponse {
-    pub params: AuthsParams,
-}
-
-impl From<QueryParamsResponse> for inner::QueryParamsResponse {
-    fn from(QueryParamsResponse { params }: QueryParamsResponse) -> Self {
-        Self {
-            params: Some(params.into()),
-        }
-    }
-}
-
-impl TryFrom<inner::QueryParamsResponse> for QueryParamsResponse {
-    type Error = CoreError;
-
-    fn try_from(
-        inner::QueryParamsResponse { params }: inner::QueryParamsResponse,
-    ) -> Result<Self, Self::Error> {
-        Ok(Self {
-            params: params
-                .ok_or(CoreError::MissingField("Missing field 'params'.".into()))?
-                .try_into()
-                .map_err(|e| CoreError::DecodeGeneral(format!("{e}")))?,
-        })
-    }
->>>>>>> ae911e6a
 }