--- conflicted
+++ resolved
@@ -228,12 +228,8 @@
             params_subspace_key: SubspaceKey::Auth,
         };
 
-<<<<<<< HEAD
-        let mut multi_store = ApplicationMultiBank::<_, SubspaceKey>::new(Arc::new(MemDB::new()));
-=======
         let mut multi_store =
-            ApplicationMultiBank::<_, SubspaceKey>::new(MemDB::new()).unwrap_test();
->>>>>>> 8066eece
+            ApplicationMultiBank::<_, SubspaceKey>::new(Arc::new(MemDB::new())).unwrap_test();
 
         let before_hash = multi_store.head_commit_hash();
 
