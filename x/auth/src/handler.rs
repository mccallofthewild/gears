--- conflicted
+++ resolved
@@ -46,17 +46,6 @@
     }
 
     pub fn init_genesis<DB: Database>(
-<<<<<<< HEAD
-        &self,
-        ctx: &mut InitContext<'_, DB, SK>,
-        genesis: GenesisState,
-    ) {
-        self.keeper.init_genesis(ctx, genesis)
-    }
-
-    pub fn handle_add_genesis_account(
-=======
->>>>>>> f759c020
         &self,
         ctx: &mut InitContext<'_, DB, SK>,
         genesis: GenesisState,
