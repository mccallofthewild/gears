use std::error::Error;

use proto_messages::cosmos::{
    bank::v1beta1::MsgSend,
    tx::v1beta1::{
        screen::{Content, Indent, Screen},
        tx_metadata::Metadata,
    },
};
use proto_types::Denom;

use crate::signing::renderer::value_renderer::ValueRenderer;

impl ValueRenderer for MsgSend {
    /// Format `MsgSend` with `MessageDefaultRenderer`
    ///
    /// ## Example
    ///
    /// `MsgSend` structure in json format
    /// ```json
    /// {
    /// "from_address": "cosmos1ulav3hsenupswqfkw2y3sup5kgtqwnvqa8eyhs",
    /// "to_address": "cosmos1ejrf4cur2wy6kfurg9f2jppp2h3afe5h6pkh5t",
    /// "amount": []
    /// }
    /// ```
    ///
    /// Formatted into
    ///
    /// ```json
    /// [
    /// 	{ "title": "From address", "content": "cosmos1ulav3hsenupswqfkw2y3sup5kgtqwnvqa8eyhs", "indent": 2 },
    ///     { "title": "To address", "content": "cosmos1ejrf4cur2wy6kfurg9f2jppp2h3afe5h6pkh5t", "indent": 2 }
    /// ]
    /// ```
    ///
    ///
    /// ## Note
    /// This implementation doesn't include `Screen` with information about beginning of message and name
    fn format<F: Fn(&Denom) -> Option<Metadata>>(
        &self,
        get_metadata: &F,
    ) -> Result<Vec<Screen>, Box<dyn Error>> {
        let mut screens_vec = Vec::new();

        screens_vec.push(Screen {
            title: "From address".to_string(),
            content: Content::new(self.from_address.clone())?,
            indent: Some(Indent::new(2)?),
            expert: false,
        });

        screens_vec.push(Screen {
            title: "To address".to_string(),
            content: Content::new(self.to_address.to_string())?,
            indent: Some(Indent::new(2)?),
            expert: false,
        });

        for coin in self.amount.clone() {
            screens_vec.append(&mut ValueRenderer::format(&coin, get_metadata)?)
        }

        Ok(screens_vec)
    }
}

#[cfg(test)]
mod tests {
    use proto_messages::cosmos::{
<<<<<<< HEAD
        bank::v1beta1::MsgSend, ibc_types::bank::MsgSendRaw, tx::v1beta1::screen::Screen,
=======
        bank::v1beta1::MsgSend,
        tx::v1beta1::{
            screen::Screen,
            tx_metadata::{DenomUnit, Metadata},
        },
>>>>>>> 3ab39480
    };

    use crate::signing::renderer::{
        value_renderer::ValueRenderer, values::test_functions::get_metadata,
    };

    // TODO: fix this test
    // #[test]
    // fn screen_result_no_coins() -> anyhow::Result<()> {
    //     const MESSAGE: &str = r#"{
    //         "from_address": "cosmos1ulav3hsenupswqfkw2y3sup5kgtqwnvqa8eyhs",
    //         "to_address": "cosmos1ejrf4cur2wy6kfurg9f2jppp2h3afe5h6pkh5t",
    //         "amount": []
    //     }"#;

    //     let msg: MsgSendRaw = serde_json::from_str(MESSAGE)?;
    //     let msg: MsgSend = msg.try_into()?;

    //     const SCREENS: &str = r#"[
    // 		{ "title": "From address", "content": "cosmos1ulav3hsenupswqfkw2y3sup5kgtqwnvqa8eyhs", "indent": 2 },
    // 		{ "title": "To address", "content": "cosmos1ejrf4cur2wy6kfurg9f2jppp2h3afe5h6pkh5t", "indent": 2 }
    // 	]"#;

    //     let expected_screens: Vec<Screen> = serde_json::from_str(SCREENS)?;

    //     let actual_screens = ValueRenderer::format(&msg, &get_metadata);

    //     assert!(actual_screens.is_ok(), "Failed to retrieve screens");
    //     assert_eq!(expected_screens, actual_screens.expect("Unreachable"));

    //     Ok(())
    // }

    #[test]
    fn screen_result_with_coin() -> anyhow::Result<()> {
        const MESSAGE: &str = r#"{
            "from_address": "cosmos1ulav3hsenupswqfkw2y3sup5kgtqwnvqa8eyhs",
            "to_address": "cosmos1ejrf4cur2wy6kfurg9f2jppp2h3afe5h6pkh5t",
            "amount": [{ "denom": "uatom", "amount": "10000000" }]
        }"#;

        let msg: MsgSend = serde_json::from_str(MESSAGE)?;

        const SCREENS: &str = r#"[
    		{ "title": "From address", "content": "cosmos1ulav3hsenupswqfkw2y3sup5kgtqwnvqa8eyhs", "indent": 2 },
    		{ "title": "To address", "content": "cosmos1ejrf4cur2wy6kfurg9f2jppp2h3afe5h6pkh5t", "indent": 2 },
            { "title": "Amount", "content": "10 ATOM", "indent": 2 }
    	]"#;

        let expected_screens: Vec<Screen> = serde_json::from_str(SCREENS)?;

        let actual_screens = ValueRenderer::format(&msg, &get_metadata);

        assert!(actual_screens.is_ok(), "Failed to retrieve screens");
        assert_eq!(expected_screens, actual_screens.expect("Unreachable"));

        Ok(())
    }
}<|MERGE_RESOLUTION|>--- conflicted
+++ resolved
@@ -67,17 +67,7 @@
 
 #[cfg(test)]
 mod tests {
-    use proto_messages::cosmos::{
-<<<<<<< HEAD
-        bank::v1beta1::MsgSend, ibc_types::bank::MsgSendRaw, tx::v1beta1::screen::Screen,
-=======
-        bank::v1beta1::MsgSend,
-        tx::v1beta1::{
-            screen::Screen,
-            tx_metadata::{DenomUnit, Metadata},
-        },
->>>>>>> 3ab39480
-    };
+    use proto_messages::cosmos::{bank::v1beta1::MsgSend, tx::v1beta1::screen::Screen};
 
     use crate::signing::renderer::{
         value_renderer::ValueRenderer, values::test_functions::get_metadata,
