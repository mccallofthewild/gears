--- conflicted
+++ resolved
@@ -70,10 +70,7 @@
     use gears::types::context::context::{Context, ContextTrait};
     use proto_messages::cosmos::{
         bank::v1beta1::MsgSend,
-<<<<<<< HEAD
         ibc::bank::MsgSendRaw,
-=======
->>>>>>> e130b212
         tx::v1beta1::{
             screen::Screen,
             tx_metadata::{DenomUnit, Metadata},
