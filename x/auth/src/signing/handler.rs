--- conflicted
+++ resolved
@@ -54,10 +54,6 @@
     use proto_messages::cosmos::{
         bank::v1beta1::MsgSend,
         base::v1beta1::{Coin, SendCoins},
-<<<<<<< HEAD
-        ibc::tx::{ModeInfo, Single, Sum},
-=======
->>>>>>> e130b212
         tx::v1beta1::{
             auth_info::AuthInfo,
             cbor::Cbor,
