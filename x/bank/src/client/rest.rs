use ibc_proto::protobuf::Protobuf;
use proto_types::AccAddress;
use tendermint_abci::Application;

use axum::{
    body::Body,
    extract::{Path, Query, State},
    routing::get,
    Json, Router,
};
use gears::{
<<<<<<< HEAD
    baseapp::{ante::AnteHandlerTrait, BaseApp, Genesis, Handler},
=======
    baseapp::{ante::AnteHandler, ABCIHandler, BaseApp, Genesis},
>>>>>>> 03733977
    client::rest::{error::Error, Pagination, RestState},
    x::params::ParamsSubspaceKey,
};
use proto_messages::cosmos::{
    bank::v1beta1::{
        QueryAllBalancesRequest, QueryAllBalancesResponse, QueryBalanceRequest,
        QueryBalanceResponse, QueryTotalSupplyResponse,
    },
    tx::v1beta1::message::Message,
};
use serde::Deserialize;
use store::StoreKey;
use tendermint_proto::abci::RequestQuery;

/// Gets the total supply of every denom
pub async fn supply<
    SK: StoreKey,
    PSK: ParamsSubspaceKey,
    M: Message,
    H: ABCIHandler<M, SK, G>,
    G: Genesis,
    Ante: AnteHandlerTrait<SK>,
>(
    State(app): State<BaseApp<SK, PSK, M, H, G, Ante>>,
) -> Result<Json<QueryTotalSupplyResponse>, Error> {
    let request = RequestQuery {
        data: Default::default(),
        path: "/cosmos.bank.v1beta1.Query/TotalSupply".into(),
        height: 0,
        prove: false,
    };

    let response = app.query(request);

    Ok(Json(
        QueryTotalSupplyResponse::decode(response.value)
            .expect("should be a valid QueryTotalSupplyResponse"),
    ))
}

/// Get all balances for a given address
pub async fn get_balances<
    SK: StoreKey,
    PSK: ParamsSubspaceKey,
    M: Message,
    H: ABCIHandler<M, SK, G>,
    G: Genesis,
    Ante: AnteHandlerTrait<SK>,
>(
    Path(address): Path<AccAddress>,
    _pagination: Query<Pagination>,
    State(app): State<BaseApp<SK, PSK, M, H, G, Ante>>,
) -> Result<Json<QueryAllBalancesResponse>, Error> {
    let req = QueryAllBalancesRequest {
        address,
        pagination: None,
    };

    let request = RequestQuery {
        data: req.encode_vec().into(),
        path: "/cosmos.bank.v1beta1.Query/AllBalances".into(),
        height: 0,
        prove: false,
    };

    let response = app.query(request);

    Ok(Json(
        QueryAllBalancesResponse::decode(response.value)
            .expect("should be a valid QueryAllBalancesResponse"),
    ))
}

#[derive(Deserialize)]
pub struct RawDenom {
    denom: String,
}

// TODO: returns {"balance":null} if balance is zero, is this expected?
/// Get balance for a given address and denom
//#[get("/cosmos/bank/v1beta1/balances/<addr>/by_denom?<denom>")]
pub async fn get_balances_by_denom<
    SK: StoreKey,
    PSK: ParamsSubspaceKey,
    M: Message,
    H: ABCIHandler<M, SK, G>,
    G: Genesis,
    Ante: AnteHandlerTrait<SK>,
>(
    Path(address): Path<AccAddress>,
    denom: Query<RawDenom>,
    State(app): State<BaseApp<SK, PSK, M, H, G, Ante>>,
) -> Result<Json<QueryBalanceResponse>, Error> {
    let req = QueryBalanceRequest {
        address,
        denom: denom
            .0
            .denom
            .try_into()
            .map_err(|e: proto_types::Error| Error::bad_request(e.to_string()))?,
    };

    let request: RequestQuery = RequestQuery {
        data: req.encode_vec().into(),
        path: "/cosmos.bank.v1beta1.Query/Balance".into(),
        height: 0,
        prove: false,
    };

    let response = app.query(request);

    Ok(Json(
        QueryBalanceResponse::decode(response.value)
            .expect("should be a valid QueryBalanceResponse"),
    ))
}

pub fn get_router<
    SK: StoreKey,
    PSK: ParamsSubspaceKey,
    M: Message,
    H: ABCIHandler<M, SK, G>,
    G: Genesis,
    Ante: AnteHandlerTrait<SK>,
>() -> Router<RestState<SK, PSK, M, H, G, Ante>, Body> {
    Router::new()
        .route("/v1beta1/supply", get(supply))
        .route("/v1beta1/balances/:address", get(get_balances))
        .route(
            "/v1beta1/balances/:address/by_denom",
            get(get_balances_by_denom),
        )
}<|MERGE_RESOLUTION|>--- conflicted
+++ resolved
@@ -9,11 +9,7 @@
     Json, Router,
 };
 use gears::{
-<<<<<<< HEAD
     baseapp::{ante::AnteHandlerTrait, BaseApp, Genesis, Handler},
-=======
-    baseapp::{ante::AnteHandler, ABCIHandler, BaseApp, Genesis},
->>>>>>> 03733977
     client::rest::{error::Error, Pagination, RestState},
     x::params::ParamsSubspaceKey,
 };
