use proto_types::AccAddress;
use tendermint::abci::Application;

use axum::{
    body::Body,
    extract::{Path, Query, State},
    routing::get,
    Json, Router,
};
use gears::{
<<<<<<< HEAD
    baseapp::{ABCIHandler, BaseApp, Genesis},
=======
    baseapp::{ante::AnteHandlerTrait, ABCIHandler, BaseApp, Genesis},
>>>>>>> c9e1c014
    client::rest::{error::Error, Pagination, RestState},
    x::params::ParamsSubspaceKey,
};
use proto_messages::cosmos::{
    bank::v1beta1::{
        QueryAllBalancesRequest, QueryAllBalancesResponse, QueryBalanceRequest,
        QueryBalanceResponse, QueryTotalSupplyResponse,
    },
    ibc_types::protobuf::Protobuf,
    tx::v1beta1::message::Message,
};
use serde::Deserialize;
use store::StoreKey;
use tendermint::proto::abci::RequestQuery;

/// Gets the total supply of every denom
pub async fn supply<
    SK: StoreKey,
    PSK: ParamsSubspaceKey,
    M: Message,
    H: ABCIHandler<M, SK, G>,
    G: Genesis,
>(
    State(app): State<BaseApp<SK, PSK, M, H, G>>,
) -> Result<Json<QueryTotalSupplyResponse>, Error> {
    let request = RequestQuery {
        data: Default::default(),
        path: "/cosmos.bank.v1beta1.Query/TotalSupply".into(),
        height: 0,
        prove: false,
    };

    let response = app.query(request);

    Ok(Json(
        QueryTotalSupplyResponse::decode(response.value)
            .expect("should be a valid QueryTotalSupplyResponse"),
    ))
}

/// Get all balances for a given address
pub async fn get_balances<
    SK: StoreKey,
    PSK: ParamsSubspaceKey,
    M: Message,
    H: ABCIHandler<M, SK, G>,
    G: Genesis,
>(
    Path(address): Path<AccAddress>,
    _pagination: Query<Pagination>,
    State(app): State<BaseApp<SK, PSK, M, H, G>>,
) -> Result<Json<QueryAllBalancesResponse>, Error> {
    let req = QueryAllBalancesRequest {
        address,
        pagination: None,
    };

    let request = RequestQuery {
        data: req.encode_vec().into(),
        path: "/cosmos.bank.v1beta1.Query/AllBalances".into(),
        height: 0,
        prove: false,
    };

    let response = app.query(request);

    Ok(Json(
        QueryAllBalancesResponse::decode(response.value)
            .expect("should be a valid QueryAllBalancesResponse"),
    ))
}

#[derive(Deserialize)]
pub struct RawDenom {
    denom: String,
}

// TODO: returns {"balance":null} if balance is zero, is this expected?
/// Get balance for a given address and denom
//#[get("/cosmos/bank/v1beta1/balances/<addr>/by_denom?<denom>")]
pub async fn get_balances_by_denom<
    SK: StoreKey,
    PSK: ParamsSubspaceKey,
    M: Message,
    H: ABCIHandler<M, SK, G>,
    G: Genesis,
>(
    Path(address): Path<AccAddress>,
    denom: Query<RawDenom>,
    State(app): State<BaseApp<SK, PSK, M, H, G>>,
) -> Result<Json<QueryBalanceResponse>, Error> {
    let req = QueryBalanceRequest {
        address,
        denom: denom
            .0
            .denom
            .try_into()
            .map_err(|e: proto_types::Error| Error::bad_request(e.to_string()))?,
    };

    let request: RequestQuery = RequestQuery {
        data: req.encode_vec().into(),
        path: "/cosmos.bank.v1beta1.Query/Balance".into(),
        height: 0,
        prove: false,
    };

    let response = app.query(request);

    Ok(Json(
        QueryBalanceResponse::decode(response.value)
            .expect("should be a valid QueryBalanceResponse"),
    ))
}

pub fn get_router<
    SK: StoreKey,
    PSK: ParamsSubspaceKey,
    M: Message,
    H: ABCIHandler<M, SK, G>,
    G: Genesis,
>() -> Router<RestState<SK, PSK, M, H, G>, Body> {
    Router::new()
        .route("/v1beta1/supply", get(supply))
        .route("/v1beta1/balances/:address", get(get_balances))
        .route(
            "/v1beta1/balances/:address/by_denom",
            get(get_balances_by_denom),
        )
}<|MERGE_RESOLUTION|>--- conflicted
+++ resolved
@@ -8,11 +8,7 @@
     Json, Router,
 };
 use gears::{
-<<<<<<< HEAD
     baseapp::{ABCIHandler, BaseApp, Genesis},
-=======
-    baseapp::{ante::AnteHandlerTrait, ABCIHandler, BaseApp, Genesis},
->>>>>>> c9e1c014
     client::rest::{error::Error, Pagination, RestState},
     x::params::ParamsSubspaceKey,
 };
