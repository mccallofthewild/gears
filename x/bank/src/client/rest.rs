--- conflicted
+++ resolved
@@ -9,11 +9,7 @@
     Json, Router,
 };
 use gears::{
-<<<<<<< HEAD
     baseapp::{ABCIHandler, BaseApp, Genesis},
-=======
-    baseapp::{ante::AnteHandlerTrait, BaseApp, Genesis, ABCIHandler},
->>>>>>> 3cb75564
     client::rest::{error::Error, Pagination, RestState},
     x::params::ParamsSubspaceKey,
 };
@@ -35,10 +31,6 @@
     M: Message,
     H: ABCIHandler<M, SK, G>,
     G: Genesis,
-<<<<<<< HEAD
-=======
-    Ante: AnteHandlerTrait<SK>,
->>>>>>> 3cb75564
 >(
     State(app): State<BaseApp<SK, PSK, M, H, G>>,
 ) -> Result<Json<QueryTotalSupplyResponse>, Error> {
@@ -64,10 +56,6 @@
     M: Message,
     H: ABCIHandler<M, SK, G>,
     G: Genesis,
-<<<<<<< HEAD
-=======
-    Ante: AnteHandlerTrait<SK>,
->>>>>>> 3cb75564
 >(
     Path(address): Path<AccAddress>,
     _pagination: Query<Pagination>,
@@ -107,10 +95,6 @@
     M: Message,
     H: ABCIHandler<M, SK, G>,
     G: Genesis,
-<<<<<<< HEAD
-=======
-    Ante: AnteHandlerTrait<SK>,
->>>>>>> 3cb75564
 >(
     Path(address): Path<AccAddress>,
     denom: Query<RawDenom>,
@@ -146,12 +130,7 @@
     M: Message,
     H: ABCIHandler<M, SK, G>,
     G: Genesis,
-<<<<<<< HEAD
 >() -> Router<RestState<SK, PSK, M, H, G>, Body> {
-=======
-    Ante: AnteHandlerTrait<SK>,
->() -> Router<RestState<SK, PSK, M, H, G, Ante>, Body> {
->>>>>>> 3cb75564
     Router::new()
         .route("/v1beta1/supply", get(supply))
         .route("/v1beta1/balances/:address", get(get_balances))
