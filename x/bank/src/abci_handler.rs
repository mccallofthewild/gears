--- conflicted
+++ resolved
@@ -63,14 +63,9 @@
                 Ok(self.keeper.query_denoms_metadata(ctx).encode_vec().into())
             }
             "/cosmos.bank.v1beta1.Query/DenomMetadata" => {
-<<<<<<< HEAD
-                let req = QueryDenomMetadataRequest::decode(query.data)?;
-                let metadata = self.keeper.get_denom_metadata(ctx, &req.denom);
-=======
                 let req = QueryDenomMetadataRequest::decode(query.data)
                     .map_err(|e| proto_messages::Error::DecodeProtobuf(e.to_string()))?;
-                let metadata = self.keeper.get_denom_metadata(ctx, req.denom);
->>>>>>> 3ab39480
+                let metadata = self.keeper.get_denom_metadata(ctx, &req.denom);
                 Ok(QueryDenomMetadataResponse { metadata }.encode_vec().into())
             }
             _ => Err(AppError::InvalidRequest("query path not found".into())),
